# Performance Monitoring and Maintenance Guide

## Overview

<<<<<<< HEAD
This comprehensive guide provides detailed instructions for monitoring, maintaining, and optimizing the performance of the PharmaPilot MERN-stack SaaS application. It covers Web Vitals monitoring, Lighthouse CI maintenance, Redis cache management, database performance optimization, and performance budget management.
=======
This comprehensive guide provides detailed instructions for monitoring, maintaining, and optimizing the performance of the PharmacyCopilot MERN-stack SaaS application. It covers Web Vitals monitoring, Lighthouse CI maintenance, Redis cache management, database performance optimization, and performance budget management.
>>>>>>> 4d0ddee1

## Web Vitals Monitoring Setup and Interpretation

### Web Vitals Collection System

#### Implementation Architecture
```mermaid
graph TD
    A[User Browser] --> B[Web Vitals Library]
    B --> C[WebVitalsMonitor Class]
    C --> D[Local Storage Buffer]
    C --> E[Analytics API]
    E --> F[MongoDB Storage]
    F --> G[Performance Dashboard]
    G --> H[Alerting System]
```

#### Setup Instructions

1. **Frontend Web Vitals Collection**
   ```typescript
   // File: frontend/src/utils/WebVitalsMonitor.ts
   import { getCLS, getFID, getFCP, getLCP, getTTFB, onINP } from 'web-vitals';

   class WebVitalsMonitor {
     private metrics: Map<string, number> = new Map();
     private buffer: WebVitalMetric[] = [];
     
     constructor() {
       this.initializeMetrics();
       this.setupPeriodicReporting();
     }

     private initializeMetrics() {
       getCLS(this.handleMetric.bind(this));
       getFID(this.handleMetric.bind(this));
       getFCP(this.handleMetric.bind(this));
       getLCP(this.handleMetric.bind(this));
       getTTFB(this.handleMetric.bind(this));
       onINP(this.handleMetric.bind(this));
     }

     private handleMetric(metric: any) {
       this.metrics.set(metric.name, metric.value);
       this.buffer.push({
         name: metric.name,
         value: metric.value,
         id: metric.id,
         timestamp: Date.now(),
         url: window.location.href,
         userAgent: navigator.userAgent,
       });

       this.checkPerformanceBudgets(metric);
       
       if (this.buffer.length >= 10) {
         this.flushBuffer();
       }
     }
   }
   ```

2. **Backend Web Vitals API**
   ```typescript
   // File: backend/src/routes/analyticsRoutes.ts
   router.post('/web-vitals', async (req, res) => {
     try {
       const metrics = req.body.metrics;
       
       // Store in MongoDB
       await WebVitalMetric.insertMany(metrics);
       
       // Update real-time aggregations
       await updateWebVitalsAggregations(metrics);
       
       res.status(200).json({ success: true });
     } catch (error) {
       logger.error('Web Vitals storage error:', error);
       res.status(500).json({ error: 'Failed to store metrics' });
     }
   });
   ```

#### Web Vitals Interpretation Guide

**Core Web Vitals Thresholds**:
- **LCP (Largest Contentful Paint)**:
  - Good: ≤ 2.5s
  - Needs Improvement: 2.5s - 4.0s
  - Poor: > 4.0s

- **FID (First Input Delay)**:
  - Good: ≤ 100ms
  - Needs Improvement: 100ms - 300ms
  - Poor: > 300ms

- **CLS (Cumulative Layout Shift)**:
  - Good: ≤ 0.1
  - Needs Improvement: 0.1 - 0.25
  - Poor: > 0.25

**Additional Metrics**:
- **FCP (First Contentful Paint)**: Target ≤ 1.8s
- **TTFB (Time to First Byte)**: Target ≤ 800ms
- **INP (Interaction to Next Paint)**: Target ≤ 200ms

#### Monitoring Dashboard Access
```bash
# Access Web Vitals dashboard
http://localhost:3000/dashboard/performance/web-vitals

# API endpoints for metrics
GET /api/analytics/web-vitals/summary
GET /api/analytics/web-vitals/trends
GET /api/analytics/web-vitals/percentiles
```

#### Web Vitals Troubleshooting

**Common Issues and Solutions**:

1. **High LCP (> 2.5s)**
   - **Causes**: Large images, slow server response, render-blocking resources
   - **Solutions**: 
     ```bash
     # Optimize images
     npm run optimize:images
     
     # Check server response times
     curl -w "@curl-format.txt" -o /dev/null -s "http://localhost:3000"
     
     # Analyze critical rendering path
     npm run lighthouse -- --only-categories=performance
     ```

2. **High FID (> 100ms)**
   - **Causes**: Heavy JavaScript execution, long tasks
   - **Solutions**:
     ```bash
     # Analyze bundle size
     npm run bundle:analyze
     
     # Check for long tasks
     npm run test:performance:long-tasks
     
     # Optimize JavaScript execution
     npm run optimize:js
     ```

3. **High CLS (> 0.1)**
   - **Causes**: Images without dimensions, dynamic content insertion
   - **Solutions**:
     ```bash
     # Test layout stability
     npm run test:visual:layout-shift
     
     # Check image dimensions
     npm run audit:images
     
     # Validate font loading
     npm run audit:fonts
     ```

## Lighthouse CI Maintenance and Troubleshooting

### Lighthouse CI Configuration

#### GitHub Actions Setup
```yaml
# File: .github/workflows/lighthouse-ci.yml
name: Lighthouse CI
on:
  pull_request:
    branches: [main]
  push:
    branches: [main]
  schedule:
    - cron: '0 2 * * *'  # Daily at 2 AM

jobs:
  lighthouse:
    runs-on: ubuntu-latest
    steps:
      - uses: actions/checkout@v3
      
      - name: Setup Node.js
        uses: actions/setup-node@v3
        with:
          node-version: '18'
          cache: 'npm'
      
      - name: Install dependencies
        run: |
          cd frontend
          npm ci
      
      - name: Build application
        run: |
          cd frontend
          npm run build
      
      - name: Run Lighthouse CI
        uses: treosh/lighthouse-ci-action@v9
        with:
          configPath: './lighthouserc.json'
          uploadArtifacts: true
          temporaryPublicStorage: true
        env:
          LHCI_GITHUB_APP_TOKEN: ${{ secrets.LHCI_GITHUB_APP_TOKEN }}
```

#### Lighthouse Configuration
```json
// File: lighthouserc.json
{
  "ci": {
    "collect": {
      "url": [
        "http://localhost:3000",
        "http://localhost:3000/dashboard",
        "http://localhost:3000/patients",
        "http://localhost:3000/clinical-notes"
      ],
      "startServerCommand": "npm run preview",
      "numberOfRuns": 3,
      "settings": {
        "chromeFlags": "--no-sandbox --headless",
        "preset": "desktop",
        "throttling": {
          "rttMs": 40,
          "throughputKbps": 10240,
          "cpuSlowdownMultiplier": 1
        }
      }
    },
    "assert": {
      "assertions": {
        "categories:performance": ["error", {"minScore": 0.9}],
        "categories:accessibility": ["error", {"minScore": 0.95}],
        "categories:best-practices": ["error", {"minScore": 0.9}],
        "categories:seo": ["error", {"minScore": 0.9}],
        "first-contentful-paint": ["error", {"maxNumericValue": 1800}],
        "largest-contentful-paint": ["error", {"maxNumericValue": 2500}],
        "cumulative-layout-shift": ["error", {"maxNumericValue": 0.1}],
        "total-blocking-time": ["error", {"maxNumericValue": 200}]
      }
    },
    "upload": {
      "target": "temporary-public-storage"
    }
  }
}
```

### Lighthouse CI Maintenance Tasks

#### Daily Maintenance
```bash
#!/bin/bash
# scripts/lighthouse-daily-maintenance.sh

echo "Starting Lighthouse CI daily maintenance..."

# Check Lighthouse CI status
lhci healthcheck

# Review recent reports
lhci collect --url=http://localhost:3000 --numberOfRuns=1

# Check for performance regressions
node scripts/check-lighthouse-regressions.js

# Update performance budgets if needed
node scripts/update-performance-budgets.js

echo "Lighthouse CI daily maintenance completed"
```

#### Weekly Maintenance
```bash
#!/bin/bash
# scripts/lighthouse-weekly-maintenance.sh

echo "Starting Lighthouse CI weekly maintenance..."

# Generate weekly performance report
lhci collect --url=http://localhost:3000 --numberOfRuns=5
node scripts/generate-weekly-lighthouse-report.js

# Clean up old reports (keep last 30 days)
lhci cleanup --days=30

# Update Lighthouse version if available
npm update @lhci/cli

# Test configuration changes
lhci assert --preset=lighthouse:recommended

echo "Lighthouse CI weekly maintenance completed"
```

### Lighthouse Troubleshooting

#### Common Issues and Solutions

1. **Lighthouse CI Failing in GitHub Actions**
   ```bash
   # Debug Lighthouse CI issues
   lhci collect --debug
   
   # Check server startup
   npm run preview &
   sleep 10
   curl -I http://localhost:3000
   
   # Validate configuration
   lhci assert --dry-run
   ```

2. **Performance Score Fluctuations**
   ```bash
   # Increase number of runs for stability
   # In lighthouserc.json:
   "numberOfRuns": 5
   
   # Use consistent environment
   "settings": {
     "chromeFlags": "--no-sandbox --headless --disable-dev-shm-usage"
   }
   ```

3. **Budget Violations**
   ```bash
   # Analyze specific metrics
   lhci collect --url=http://localhost:3000 --audit-mode
   
   # Generate detailed report
   lighthouse http://localhost:3000 --output=html --output-path=./lighthouse-report.html
   
   # Check specific optimizations
   npm run analyze:performance
   ```

## Redis Cache Monitoring and Maintenance

### Redis Cache Architecture
```mermaid
graph TD
    A[API Request] --> B[Cache Middleware]
    B --> C{Cache Hit?}
    C -->|Yes| D[Return Cached Data]
    C -->|No| E[Execute Query]
    E --> F[Store in Cache]
    F --> G[Return Data]
    
    H[Cache Monitor] --> I[Redis Stats]
    I --> J[Performance Dashboard]
    J --> K[Alerting System]
```

### Redis Monitoring Setup

#### Cache Performance Metrics
```typescript
// File: backend/src/services/PerformanceCacheService.ts
class PerformanceCacheService {
  private redis: Redis;
  private metrics: CacheMetrics;

  async getCacheStats(): Promise<CacheStats> {
    const info = await this.redis.info('stats');
    const memory = await this.redis.info('memory');
    
    return {
      hitRate: this.calculateHitRate(),
      missRate: this.calculateMissRate(),
      memoryUsage: this.parseMemoryUsage(memory),
      keyCount: await this.redis.dbsize(),
      evictions: this.parseEvictions(info),
      connections: await this.redis.client('list'),
    };
  }

  private calculateHitRate(): number {
    const hits = this.metrics.hits || 0;
    const misses = this.metrics.misses || 0;
    const total = hits + misses;
    return total > 0 ? (hits / total) * 100 : 0;
  }
}
```

#### Cache Monitoring Dashboard
```bash
# Access Redis monitoring dashboard
http://localhost:3000/admin/performance/cache

# API endpoints for cache metrics
GET /api/admin/performance/cache/stats
GET /api/admin/performance/cache/keys
GET /api/admin/performance/cache/memory
```

### Redis Maintenance Procedures

#### Daily Cache Maintenance
```bash
#!/bin/bash
# scripts/redis-daily-maintenance.sh

echo "Starting Redis daily maintenance..."

# Check Redis health
redis-cli ping

# Monitor memory usage
redis-cli info memory | grep used_memory_human

# Check hit rate
redis-cli info stats | grep keyspace_hits

# Clean expired keys
redis-cli --scan --pattern "*:expired:*" | xargs redis-cli del

# Monitor slow queries
redis-cli slowlog get 10

echo "Redis daily maintenance completed"
```

#### Weekly Cache Maintenance
```bash
#!/bin/bash
# scripts/redis-weekly-maintenance.sh

echo "Starting Redis weekly maintenance..."

# Analyze memory usage patterns
redis-cli --bigkeys

# Check for memory leaks
redis-cli info memory | grep used_memory_peak_human

# Optimize cache configuration
node scripts/optimize-redis-config.js

# Backup Redis data
redis-cli --rdb /backup/redis-$(date +%Y%m%d).rdb

# Test cache performance
node scripts/test-cache-performance.js

echo "Redis weekly maintenance completed"
```

#### Cache Performance Optimization
```typescript
// Optimal cache configuration
const cacheConfig = {
  // TTL strategies by data type
  userProfile: 15 * 60, // 15 minutes
  dashboardData: 5 * 60, // 5 minutes
  patientList: 2 * 60, // 2 minutes
  staticData: 60 * 60, // 1 hour
  
  // Memory management
  maxMemoryPolicy: 'allkeys-lru',
  maxMemory: '512mb',
  
  // Performance settings
  tcpKeepAlive: 60,
  tcpNoDelay: true,
  
  // Monitoring
  slowlogLogSlowerThan: 10000, // 10ms
  slowlogMaxLen: 128,
};
```

### Cache Troubleshooting

#### Common Cache Issues

1. **Low Hit Rate (< 70%)**
   ```bash
   # Analyze cache patterns
   redis-cli --hotkeys
   
   # Check TTL settings
   redis-cli --scan --pattern "*" | head -20 | xargs redis-cli ttl
   
   # Monitor cache invalidation
   redis-cli monitor | grep -E "(del|expire|flushdb)"
   ```

2. **High Memory Usage**
   ```bash
   # Find large keys
   redis-cli --bigkeys
   
   # Analyze memory usage
   redis-cli memory usage <key>
   
   # Check for memory leaks
   redis-cli info memory | grep -E "(used_memory|mem_fragmentation)"
   ```

3. **Connection Issues**
   ```bash
   # Check connection pool
   redis-cli client list
   
   # Monitor connection count
   redis-cli info clients
   
   # Test connection performance
   redis-cli --latency -i 1
   ```

## Database Performance Monitoring and Optimization

### MongoDB Performance Monitoring

#### Database Profiling Setup
```typescript
// File: backend/src/services/DatabaseProfiler.ts
class DatabaseProfiler {
  async enableProfiling(slowms: number = 100) {
    await mongoose.connection.db.runCommand({
      profile: 2, // Profile all operations
      slowms: slowms,
      sampleRate: 1.0
    });
  }

  async getSlowQueries(hours: number = 1): Promise<SlowQuery[]> {
    const since = new Date(Date.now() - hours * 60 * 60 * 1000);
    
    return await mongoose.connection.db
      .collection('system.profile')
      .find({
        ts: { $gte: since },
        millis: { $gte: 100 }
      })
      .sort({ ts: -1 })
      .limit(100)
      .toArray();
  }

  async getIndexUsage(): Promise<IndexUsage[]> {
    const collections = await mongoose.connection.db.listCollections().toArray();
    const indexUsage = [];

    for (const collection of collections) {
      const stats = await mongoose.connection.db
        .collection(collection.name)
        .aggregate([{ $indexStats: {} }])
        .toArray();
      
      indexUsage.push({
        collection: collection.name,
        indexes: stats
      });
    }

    return indexUsage;
  }
}
```

#### Database Monitoring Dashboard
```bash
# Access database monitoring dashboard
http://localhost:3000/admin/performance/database

# API endpoints for database metrics
GET /api/admin/performance/database/profile
GET /api/admin/performance/database/indexes
GET /api/admin/performance/database/stats
```

### Database Maintenance Procedures

#### Daily Database Maintenance
```bash
#!/bin/bash
# scripts/database-daily-maintenance.sh

echo "Starting database daily maintenance..."

# Check database health
mongo $MONGODB_URI --eval "db.runCommand('ping')"

# Monitor slow queries
mongo $MONGODB_URI --eval "db.system.profile.find().limit(10).sort({ts:-1}).pretty()"

# Check index usage
mongo $MONGODB_URI --eval "db.runCommand('collStats', 'patients')"

# Monitor connection pool
mongo $MONGODB_URI --eval "db.runCommand('serverStatus').connections"

# Check replication lag (if applicable)
mongo $MONGODB_URI --eval "rs.printSlaveReplicationInfo()"

echo "Database daily maintenance completed"
```

#### Weekly Database Maintenance
```bash
#!/bin/bash
# scripts/database-weekly-maintenance.sh

echo "Starting database weekly maintenance..."

# Analyze query patterns
mongo $MONGODB_URI --eval "db.system.profile.aggregate([
  {\$group: {_id: '\$command.find', count: {\$sum: 1}, avgMs: {\$avg: '\$millis'}}},
  {\$sort: {count: -1}},
  {\$limit: 10}
])"

# Check index effectiveness
node scripts/analyze-index-usage.js

# Optimize collections
mongo $MONGODB_URI --eval "db.runCommand('compact', 'patients')"

# Update database statistics
mongo $MONGODB_URI --eval "db.runCommand('reIndex', 'patients')"

# Backup database
mongodump --uri="$MONGODB_URI" --out="/backup/$(date +%Y%m%d)"

echo "Database weekly maintenance completed"
```

#### Database Optimization Scripts
```javascript
// scripts/optimize-database-indexes.js
const optimizeIndexes = async () => {
  // Analyze query patterns
  const slowQueries = await analyzeSlowQueries();
  
  // Suggest new indexes
  const indexSuggestions = await generateIndexSuggestions(slowQueries);
  
  // Create recommended indexes
  for (const suggestion of indexSuggestions) {
    if (suggestion.score > 0.8) {
      await createIndex(suggestion.collection, suggestion.index);
    }
  }
  
  // Remove unused indexes
  const unusedIndexes = await findUnusedIndexes();
  for (const index of unusedIndexes) {
    if (index.usage < 0.1) {
      await dropIndex(index.collection, index.name);
    }
  }
};
```

### Database Troubleshooting

#### Common Database Issues

1. **Slow Queries (> 100ms)**
   ```bash
   # Enable profiling
   mongo $MONGODB_URI --eval "db.setProfilingLevel(2, {slowms: 50})"
   
   # Analyze slow queries
   mongo $MONGODB_URI --eval "db.system.profile.find({millis: {\$gt: 100}}).sort({ts: -1}).limit(10)"
   
   # Check explain plans
   mongo $MONGODB_URI --eval "db.patients.find({workspaceId: ObjectId('...')}).explain('executionStats')"
   ```

2. **High CPU Usage**
   ```bash
   # Check current operations
   mongo $MONGODB_URI --eval "db.currentOp()"
   
   # Monitor resource usage
   mongo $MONGODB_URI --eval "db.runCommand('serverStatus').opcounters"
   
   # Analyze index usage
   mongo $MONGODB_URI --eval "db.patients.aggregate([{\$indexStats: {}}])"
   ```

3. **Connection Pool Exhaustion**
   ```bash
   # Check connection stats
   mongo $MONGODB_URI --eval "db.runCommand('serverStatus').connections"
   
   # Monitor connection pool
   node -e "console.log(mongoose.connection.readyState)"
   
   # Optimize connection settings
   # In connection string: ?maxPoolSize=10&minPoolSize=5
   ```

## Performance Budget Management and Alerting

### Performance Budget Configuration

#### Budget Definition
```json
// File: performance-budgets.json
{
  "lighthouse": {
    "performance": {
      "desktop": 90,
      "mobile": 80
    },
    "accessibility": 95,
    "bestPractices": 90,
    "seo": 90
  },
  "webVitals": {
    "lcp": 2500,
    "fid": 100,
    "cls": 0.1,
    "fcp": 1800,
    "ttfb": 800,
    "inp": 200
  },
  "bundleSize": {
    "totalGzip": 512000,
    "mainChunkGzip": 204800,
    "vendorChunkGzip": 256000,
    "individualChunkGzip": 102400
  },
  "api": {
    "p50Latency": 200,
    "p95Latency": 500,
    "p99Latency": 1000,
    "errorRate": 1
  },
  "database": {
    "queryTimeP95": 100,
    "connectionPoolUtilization": 80,
    "slowQueriesPerHour": 10,
    "indexHitRatio": 95
  },
  "cache": {
    "hitRate": 80,
    "memoryUtilization": 80,
    "evictionRate": 5
  }
}
```

#### Budget Validation Service
```typescript
// File: backend/src/services/PerformanceBudgetService.ts
class PerformanceBudgetService {
  private budgets: PerformanceBudgets;

  async validateBudgets(): Promise<BudgetValidationResult> {
    const results = {
      lighthouse: await this.validateLighthouseBudgets(),
      webVitals: await this.validateWebVitalsBudgets(),
      bundleSize: await this.validateBundleSizeBudgets(),
      api: await this.validateAPIBudgets(),
      database: await this.validateDatabaseBudgets(),
      cache: await this.validateCacheBudgets(),
    };

    const violations = this.findBudgetViolations(results);
    
    if (violations.length > 0) {
      await this.sendBudgetViolationAlerts(violations);
    }

    return {
      passed: violations.length === 0,
      violations,
      results
    };
  }

  private async validateWebVitalsBudgets(): Promise<WebVitalsBudgetResult> {
    const metrics = await this.getLatestWebVitals();
    
    return {
      lcp: {
        value: metrics.lcp.p75,
        budget: this.budgets.webVitals.lcp,
        passed: metrics.lcp.p75 <= this.budgets.webVitals.lcp
      },
      fid: {
        value: metrics.fid.p75,
        budget: this.budgets.webVitals.fid,
        passed: metrics.fid.p75 <= this.budgets.webVitals.fid
      },
      cls: {
        value: metrics.cls.p75,
        budget: this.budgets.webVitals.cls,
        passed: metrics.cls.p75 <= this.budgets.webVitals.cls
      }
    };
  }
}
```

### Alerting System Configuration

#### Alert Rules Configuration
```yaml
# File: monitoring/alert_rules.yml
groups:
  - name: performance_budgets
    rules:
      - alert: LighthousePerformanceRegression
        expr: lighthouse_performance_score < 90
        for: 5m
        labels:
          severity: warning
          component: frontend
        annotations:
          summary: "Lighthouse performance score below budget"
          description: "Performance score: {{ $value }}, Budget: 90"

      - alert: WebVitalsLCPViolation
        expr: web_vitals_lcp_p75 > 2500
        for: 2m
        labels:
          severity: warning
          component: frontend
        annotations:
          summary: "LCP exceeds performance budget"
          description: "LCP P75: {{ $value }}ms, Budget: 2500ms"

      - alert: APILatencyViolation
        expr: api_response_time_p95 > 500
        for: 3m
        labels:
          severity: warning
          component: backend
        annotations:
          summary: "API latency exceeds budget"
          description: "P95 latency: {{ $value }}ms, Budget: 500ms"

      - alert: BundleSizeViolation
        expr: bundle_size_gzip > 512000
        for: 1m
        labels:
          severity: warning
          component: frontend
        annotations:
          summary: "Bundle size exceeds budget"
          description: "Bundle size: {{ $value }} bytes, Budget: 512KB"

      - alert: CacheHitRateViolation
        expr: cache_hit_rate < 80
        for: 5m
        labels:
          severity: warning
          component: cache
        annotations:
          summary: "Cache hit rate below budget"
          description: "Hit rate: {{ $value }}%, Budget: 80%"
```

#### Notification Channels
```typescript
// File: backend/src/services/PerformanceAlertService.ts
class PerformanceAlertService {
  async sendAlert(alert: PerformanceAlert): Promise<void> {
    const channels = this.getAlertChannels(alert.severity);
    
    for (const channel of channels) {
      switch (channel.type) {
        case 'slack':
          await this.sendSlackAlert(channel, alert);
          break;
        case 'email':
          await this.sendEmailAlert(channel, alert);
          break;
        case 'webhook':
          await this.sendWebhookAlert(channel, alert);
          break;
      }
    }
  }

  private async sendSlackAlert(channel: SlackChannel, alert: PerformanceAlert): Promise<void> {
    const message = {
      text: `🚨 Performance Alert: ${alert.title}`,
      attachments: [{
        color: this.getAlertColor(alert.severity),
        fields: [
          { title: 'Component', value: alert.component, short: true },
          { title: 'Severity', value: alert.severity, short: true },
          { title: 'Current Value', value: alert.currentValue, short: true },
          { title: 'Budget', value: alert.budget, short: true },
          { title: 'Description', value: alert.description, short: false }
        ],
        footer: 'Performance Monitoring System',
        ts: Math.floor(Date.now() / 1000)
      }]
    };

    await this.slackClient.chat.postMessage({
      channel: channel.channelId,
      ...message
    });
  }
}
```

### Performance Budget Dashboard

#### Dashboard Components
```typescript
// File: frontend/src/components/PerformanceBudgetDashboard.tsx
const PerformanceBudgetDashboard = () => {
  const { data: budgetStatus } = useQuery({
    queryKey: ['performance', 'budgets'],
    queryFn: () => api.getPerformanceBudgetStatus(),
    refetchInterval: 30000, // Refresh every 30 seconds
  });

  return (
    <div className="performance-budget-dashboard">
      <div className="budget-overview">
        <BudgetStatusCard
          title="Lighthouse Performance"
          current={budgetStatus.lighthouse.performance.current}
          budget={budgetStatus.lighthouse.performance.budget}
          status={budgetStatus.lighthouse.performance.status}
        />
        
        <BudgetStatusCard
          title="Web Vitals LCP"
          current={budgetStatus.webVitals.lcp.current}
          budget={budgetStatus.webVitals.lcp.budget}
          status={budgetStatus.webVitals.lcp.status}
        />
        
        <BudgetStatusCard
          title="API Latency P95"
          current={budgetStatus.api.p95Latency.current}
          budget={budgetStatus.api.p95Latency.budget}
          status={budgetStatus.api.p95Latency.status}
        />
      </div>
      
      <div className="budget-trends">
        <PerformanceTrendChart data={budgetStatus.trends} />
      </div>
      
      <div className="budget-violations">
        <BudgetViolationsList violations={budgetStatus.violations} />
      </div>
    </div>
  );
};
```

### Maintenance Schedules and Procedures

#### Daily Performance Maintenance Checklist
```bash
#!/bin/bash
# scripts/daily-performance-maintenance.sh

echo "=== Daily Performance Maintenance ==="
echo "Date: $(date)"

# 1. Check performance budgets
echo "Checking performance budgets..."
curl -s http://localhost:5000/api/admin/performance/budgets/validate | jq .

# 2. Review Web Vitals
echo "Reviewing Web Vitals..."
curl -s http://localhost:5000/api/analytics/web-vitals/summary | jq .

# 3. Check API performance
echo "Checking API performance..."
curl -s http://localhost:5000/api/admin/performance/latency | jq .

# 4. Monitor cache performance
echo "Monitoring cache performance..."
curl -s http://localhost:5000/api/admin/performance/cache/stats | jq .

# 5. Check database performance
echo "Checking database performance..."
curl -s http://localhost:5000/api/admin/performance/database/profile | jq .

# 6. Review alerts
echo "Reviewing recent alerts..."
curl -s http://localhost:5000/api/admin/alerts/recent | jq .

echo "Daily performance maintenance completed"
```

#### Weekly Performance Review
```bash
#!/bin/bash
# scripts/weekly-performance-review.sh

echo "=== Weekly Performance Review ==="
echo "Week ending: $(date)"

# Generate comprehensive performance report
node scripts/generate-weekly-performance-report.js

# Update performance baselines
node scripts/update-performance-baselines.js

# Review and update budgets
node scripts/review-performance-budgets.js

# Analyze performance trends
node scripts/analyze-performance-trends.js

# Plan optimization improvements
node scripts/generate-optimization-recommendations.js

echo "Weekly performance review completed"
```

#### Monthly Performance Audit
```bash
#!/bin/bash
# scripts/monthly-performance-audit.sh

echo "=== Monthly Performance Audit ==="
echo "Month ending: $(date)"

# Comprehensive Lighthouse audit
npm run lighthouse:comprehensive

# Full load testing
./scripts/run-comprehensive-load-tests.sh

# Database performance analysis
node scripts/comprehensive-database-analysis.js

# Cache optimization review
node scripts/cache-optimization-review.js

# Performance documentation update
node scripts/update-performance-documentation.js

# Team performance review meeting preparation
node scripts/prepare-performance-review-meeting.js

echo "Monthly performance audit completed"
```

## Troubleshooting Common Performance Issues

### Performance Issue Diagnosis Workflow

1. **Identify the Issue**
   - Check monitoring dashboards
   - Review recent alerts
   - Analyze user reports

2. **Gather Data**
   - Collect performance metrics
   - Review application logs
   - Check infrastructure metrics

3. **Analyze Root Cause**
   - Use performance profiling tools
   - Analyze database queries
   - Review code changes

4. **Implement Solution**
   - Apply targeted optimizations
   - Test performance improvements
   - Monitor for regressions

5. **Validate Resolution**
   - Confirm metrics improvement
   - Verify user experience
   - Update documentation

### Common Performance Problems and Solutions

#### Frontend Performance Issues

1. **Slow Page Load Times**
   ```bash
   # Diagnose with Lighthouse
   lighthouse http://localhost:3000 --output=html
   
   # Check bundle size
   npm run bundle:analyze
   
   # Analyze critical rendering path
   npm run analyze:critical-path
   ```

2. **Poor Web Vitals Scores**
   ```bash
   # Test Web Vitals locally
   npm run test:web-vitals
   
   # Check for layout shifts
   npm run test:layout-shift
   
   # Analyze long tasks
   npm run analyze:long-tasks
   ```

#### Backend Performance Issues

1. **High API Latency**
   ```bash
   # Profile API endpoints
   curl -w "@curl-format.txt" http://localhost:5000/api/patients
   
   # Check database queries
   node scripts/analyze-slow-queries.js
   
   # Monitor cache performance
   redis-cli info stats
   ```

2. **Database Performance Problems**
   ```bash
   # Enable MongoDB profiling
   mongo --eval "db.setProfilingLevel(2, {slowms: 50})"
   
   # Analyze slow queries
   mongo --eval "db.system.profile.find().sort({ts:-1}).limit(10)"
   
   # Check index usage
   node scripts/analyze-index-usage.js
   ```

<<<<<<< HEAD
This comprehensive monitoring and maintenance guide ensures optimal performance of the PharmaPilot application through proactive monitoring, regular maintenance, and systematic troubleshooting procedures.
=======
This comprehensive monitoring and maintenance guide ensures optimal performance of the PharmacyCopilot application through proactive monitoring, regular maintenance, and systematic troubleshooting procedures.
>>>>>>> 4d0ddee1
<|MERGE_RESOLUTION|>--- conflicted
+++ resolved
@@ -2,11 +2,7 @@
 
 ## Overview
 
-<<<<<<< HEAD
-This comprehensive guide provides detailed instructions for monitoring, maintaining, and optimizing the performance of the PharmaPilot MERN-stack SaaS application. It covers Web Vitals monitoring, Lighthouse CI maintenance, Redis cache management, database performance optimization, and performance budget management.
-=======
 This comprehensive guide provides detailed instructions for monitoring, maintaining, and optimizing the performance of the PharmacyCopilot MERN-stack SaaS application. It covers Web Vitals monitoring, Lighthouse CI maintenance, Redis cache management, database performance optimization, and performance budget management.
->>>>>>> 4d0ddee1
 
 ## Web Vitals Monitoring Setup and Interpretation
 
@@ -1145,8 +1141,4 @@
    node scripts/analyze-index-usage.js
    ```
 
-<<<<<<< HEAD
-This comprehensive monitoring and maintenance guide ensures optimal performance of the PharmaPilot application through proactive monitoring, regular maintenance, and systematic troubleshooting procedures.
-=======
-This comprehensive monitoring and maintenance guide ensures optimal performance of the PharmacyCopilot application through proactive monitoring, regular maintenance, and systematic troubleshooting procedures.
->>>>>>> 4d0ddee1
+This comprehensive monitoring and maintenance guide ensures optimal performance of the PharmacyCopilot application through proactive monitoring, regular maintenance, and systematic troubleshooting procedures.