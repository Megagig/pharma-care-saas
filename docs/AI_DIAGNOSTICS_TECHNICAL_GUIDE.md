# AI Diagnostics & Therapeutics Technical Guide

## Table of Contents

1. [Architecture Overview](#architecture-overview)
2. [System Requirements](#system-requirements)
3. [Installation and Setup](#installation-and-setup)
4. [Configuration](#configuration)
5. [Database Schema](#database-schema)
6. [API Integration](#api-integration)
7. [Security Implementation](#security-implementation)
8. [Performance Optimization](#performance-optimization)
9. [Monitoring and Logging](#monitoring-and-logging)
10. [Deployment Guide](#deployment-guide)
11. [Development Guidelines](#development-guidelines)
12. [Testing Framework](#testing-framework)

## Architecture Overview

### System Architecture

The AI Diagnostics & Therapeutics module follows a modular MERN stack architecture:

```
┌─────────────────────────────────────────────────────────────┐
│                    Frontend (React + TypeScript)            │
├─────────────────────────────────────────────────────────────┤
│  Components  │  Pages  │  Hooks  │  Store  │  API Client   │
└─────────────────────────────────────────────────────────────┘
                              │
                              ▼
┌─────────────────────────────────────────────────────────────┐
│                    Backend (Node.js + Express)              │
├─────────────────────────────────────────────────────────────┤
│  Routes  │  Controllers  │  Services  │  Models  │  Utils   │
└─────────────────────────────────────────────────────────────┘
                              │
                              ▼
┌─────────────────────────────────────────────────────────────┐
│                    External Services                        │
├─────────────────────────────────────────────────────────────┤
│  OpenRouter  │  RxNorm  │  OpenFDA  │  FHIR  │  MongoDB    │
└─────────────────────────────────────────────────────────────┘
```

### Module Structure

```
backend/src/modules/diagnostics/
├── controllers/           # Request handlers
├── routes/               # API route definitions
├── services/             # Business logic
├── models/               # Database models
├── utils/                # Utility functions
└── index.ts              # Module exports

frontend/src/modules/diagnostics/
├── components/           # React components
├── pages/               # Page components
├── hooks/               # Custom React hooks
├── store/               # State management
├── api/                 # API client functions
└── types/               # TypeScript definitions
```

## System Requirements

### Minimum Requirements

**Server Environment:**

- Node.js 18.x or higher
- MongoDB 6.0 or higher
- Redis 6.2 or higher (for caching)
- 4GB RAM minimum
- 2 CPU cores minimum
- 50GB storage minimum

**Client Environment:**

- Modern web browser (Chrome 90+, Firefox 88+, Safari 14+)
- JavaScript enabled
- Stable internet connection (minimum 1 Mbps)

### Recommended Requirements

**Production Server:**

- Node.js 20.x LTS
- MongoDB 7.0 with replica set
- Redis 7.0 with clustering
- 16GB RAM
- 8 CPU cores
- 500GB SSD storage
- Load balancer (nginx/HAProxy)

**Development Environment:**

- Docker Desktop
- VS Code with TypeScript extensions
- Postman for API testing
- MongoDB Compass for database management

## Installation and Setup

### Backend Setup

1. **Install Dependencies**

```bash
cd backend
npm install
```

2. **Environment Configuration**

```bash
cp .env.example .env.diagnostics
# Edit .env.diagnostics with your configuration
```

3. **Database Setup**

```bash
# Start MongoDB
mongod --dbpath /data/db

# Run database migrations
npm run migrate:diagnostics
```

4. **Start Development Server**

```bash
npm run dev:diagnostics
```

### Frontend Setup

1. **Install Dependencies**

```bash
cd frontend
npm install
```

2. **Environment Configuration**

```bash
# Create .env file
VITE_API_BASE_URL=http://localhost:5000/api
VITE_OPENROUTER_ENABLED=true
VITE_FHIR_ENABLED=true
```

3. **Start Development Server**

```bash
npm run dev
```

### Docker Setup

1. **Build Images**

```bash
docker-compose -f docker-compose.diagnostics.yml build
```

2. **Start Services**

```bash
docker-compose -f docker-compose.diagnostics.yml up -d
```

## Configuration

### Environment Variables

#### Backend Configuration (.env.diagnostics)

```bash
# Database
<<<<<<< HEAD
MONGODB_URI=mongodb://localhost:27017/PharmaPilot
=======
MONGODB_URI=mongodb://localhost:27017/PharmacyCopilot
>>>>>>> 4d0ddee1
REDIS_URL=redis://localhost:6379

# AI Services
OPENROUTER_API_KEY=your_openrouter_api_key
OPENROUTER_BASE_URL=https://openrouter.ai/api/v1
DEEPSEEK_MODEL_ID=deepseek/deepseek-v3.1

# External APIs
RXNORM_API_BASE=https://rxnav.nlm.nih.gov/REST
OPENFDA_API_BASE=https://api.fda.gov
OPENFDA_API_KEY=your_openfda_api_key

# FHIR Configuration
FHIR_SERVER_URL=https://your-fhir-server.com/fhir
FHIR_CLIENT_ID=your_fhir_client_id
FHIR_CLIENT_SECRET=your_fhir_client_secret

# Security
JWT_SECRET=your_jwt_secret
ENCRYPTION_KEY=your_encryption_key

# Performance
AI_TIMEOUT_MS=30000
API_RATE_LIMIT=100
CACHE_TTL_SECONDS=3600

# Logging
LOG_LEVEL=info
LOG_FILE_PATH=/var/log/diagnostics.log
```

#### Frontend Configuration (.env)

```bash
# API Configuration
VITE_API_BASE_URL=http://localhost:5000/api
VITE_WS_URL=ws://localhost:5000

# Feature Flags
VITE_AI_DIAGNOSTICS_ENABLED=true
VITE_FHIR_INTEGRATION_ENABLED=true
VITE_DRUG_INTERACTION_ENABLED=true

# UI Configuration
VITE_DEFAULT_TIMEOUT=30000
VITE_POLLING_INTERVAL=2000
VITE_MAX_FILE_SIZE=10485760

# Analytics
VITE_ANALYTICS_ENABLED=false
VITE_SENTRY_DSN=your_sentry_dsn
```

### Service Configuration

#### OpenRouter Configuration

```typescript
// backend/src/config/openrouter.ts
export const openRouterConfig = {
  apiKey: process.env.OPENROUTER_API_KEY,
  baseURL: process.env.OPENROUTER_BASE_URL,
  model: process.env.DEEPSEEK_MODEL_ID || 'deepseek/deepseek-v3.1',
  maxTokens: 4096,
  temperature: 0.1,
  timeout: 30000,
  retries: 3,
  retryDelay: 1000,
};
```

#### Database Configuration

```typescript
// backend/src/config/database.ts
export const databaseConfig = {
  uri: process.env.MONGODB_URI,
  options: {
    maxPoolSize: 10,
    serverSelectionTimeoutMS: 5000,
    socketTimeoutMS: 45000,
    bufferMaxEntries: 0,
    useNewUrlParser: true,
    useUnifiedTopology: true,
  },
};
```

## Database Schema

### Collections Overview

```javascript
// DiagnosticRequests Collection
{
  _id: ObjectId,
  patientId: ObjectId,
  pharmacistId: ObjectId,
  workplaceId: ObjectId,
  inputSnapshot: {
    symptoms: Object,
    vitals: Object,
    medications: Array,
    allergies: Array,
    labResults: Array
  },
  consentObtained: Boolean,
  status: String,
  createdAt: Date,
  updatedAt: Date
}

// DiagnosticResults Collection
{
  _id: ObjectId,
  requestId: ObjectId,
  diagnoses: Array,
  suggestedTests: Array,
  medicationSuggestions: Array,
  redFlags: Array,
  referralRecommendation: Object,
  aiMetadata: Object,
  pharmacistReview: Object,
  createdAt: Date
}

// LabOrders Collection
{
  _id: ObjectId,
  patientId: ObjectId,
  orderedBy: ObjectId,
  workplaceId: ObjectId,
  tests: Array,
  status: String,
  orderDate: Date,
  externalOrderId: String,
  createdAt: Date,
  updatedAt: Date
}

// LabResults Collection
{
  _id: ObjectId,
  orderId: ObjectId,
  patientId: ObjectId,
  workplaceId: ObjectId,
  testCode: String,
  testName: String,
  value: String,
  referenceRange: Object,
  interpretation: String,
  source: String,
  performedAt: Date,
  createdAt: Date
}
```

### Indexes

```javascript
// DiagnosticRequests indexes
db.diagnosticRequests.createIndex({
  workplaceId: 1,
  patientId: 1,
  createdAt: -1,
});
db.diagnosticRequests.createIndex({
  workplaceId: 1,
  pharmacistId: 1,
  status: 1,
});
db.diagnosticRequests.createIndex({ workplaceId: 1, status: 1, createdAt: -1 });

// DiagnosticResults indexes
db.diagnosticResults.createIndex({ requestId: 1 }, { unique: true });
db.diagnosticResults.createIndex({ workplaceId: 1, createdAt: -1 });

// LabOrders indexes
db.labOrders.createIndex({ workplaceId: 1, patientId: 1, orderDate: -1 });
db.labOrders.createIndex({ workplaceId: 1, status: 1, orderDate: -1 });

// LabResults indexes
db.labResults.createIndex({ workplaceId: 1, patientId: 1, performedAt: -1 });
db.labResults.createIndex({ workplaceId: 1, testCode: 1, performedAt: -1 });
```

## API Integration

### OpenRouter Integration

```typescript
// backend/src/services/aiOrchestrationService.ts
class AIOrchestrationService {
  private async callOpenRouterAPI(prompt: string): Promise<OpenRouterResponse> {
    const response = await fetch(`${this.config.baseURL}/chat/completions`, {
      method: 'POST',
      headers: {
        Authorization: `Bearer ${this.config.apiKey}`,
        'Content-Type': 'application/json',
<<<<<<< HEAD
        'HTTP-Referer': 'https://PharmaPilot.com',
        'X-Title': 'PharmaPilot AI Diagnostics',
=======
        'HTTP-Referer': 'https://PharmacyCopilot.com',
        'X-Title': 'PharmacyCopilot AI Diagnostics',
>>>>>>> 4d0ddee1
      },
      body: JSON.stringify({
        model: this.config.model,
        messages: [{ role: 'user', content: prompt }],
        max_tokens: this.config.maxTokens,
        temperature: this.config.temperature,
        response_format: { type: 'json_object' },
      }),
    });

    if (!response.ok) {
      throw new Error(`OpenRouter API error: ${response.statusText}`);
    }

    return response.json();
  }
}
```

### External API Services

```typescript
// backend/src/services/clinicalApiService.ts
class ClinicalAPIService {
  // RxNorm Integration
  async lookupDrugInfo(drugName: string): Promise<DrugInfo> {
    const url = `${this.rxnormBaseUrl}/drugs.json?name=${encodeURIComponent(
      drugName
    )}`;
    const response = await fetch(url);
    return response.json();
  }

  // OpenFDA Integration
  async checkDrugInteractions(
    medications: string[]
  ): Promise<InteractionResult[]> {
    const interactions = [];
    for (const med of medications) {
      const url = `${this.openFdaBaseUrl}/drug/event.json?search=patient.drug.medicinalproduct:"${med}"`;
      const response = await fetch(url, {
        headers: { Authorization: `Bearer ${this.openFdaApiKey}` },
      });
      interactions.push(await response.json());
    }
    return this.processInteractions(interactions);
  }
}
```

## Security Implementation

### Authentication & Authorization

```typescript
// backend/src/middleware/auth.ts
export const requireDiagnosticPermission = (permission: string) => {
  return async (req: Request, res: Response, next: NextFunction) => {
    try {
      const token = req.headers.authorization?.replace('Bearer ', '');
      const decoded = jwt.verify(token, process.env.JWT_SECRET);

      // Check user permissions
      const user = await User.findById(decoded.userId);
      if (!user.hasPermission(permission)) {
        return res.status(403).json({ error: 'Insufficient permissions' });
      }

      // Check subscription requirements
      if (!user.workplace.hasFeature('ai_diagnostics')) {
        return res.status(403).json({ error: 'Subscription required' });
      }

      req.user = user;
      next();
    } catch (error) {
      res.status(401).json({ error: 'Authentication required' });
    }
  };
};
```

### Data Encryption

```typescript
// backend/src/utils/encryption.ts
import crypto from 'crypto';

export class EncryptionService {
  private algorithm = 'aes-256-gcm';
  private key = Buffer.from(process.env.ENCRYPTION_KEY, 'hex');

  encrypt(text: string): { encrypted: string; iv: string; tag: string } {
    const iv = crypto.randomBytes(16);
    const cipher = crypto.createCipher(this.algorithm, this.key);
    cipher.setAAD(Buffer.from('diagnostics', 'utf8'));

    let encrypted = cipher.update(text, 'utf8', 'hex');
    encrypted += cipher.final('hex');

    const tag = cipher.getAuthTag();

    return {
      encrypted,
      iv: iv.toString('hex'),
      tag: tag.toString('hex'),
    };
  }

  decrypt(encryptedData: {
    encrypted: string;
    iv: string;
    tag: string;
  }): string {
    const decipher = crypto.createDecipher(this.algorithm, this.key);
    decipher.setAAD(Buffer.from('diagnostics', 'utf8'));
    decipher.setAuthTag(Buffer.from(encryptedData.tag, 'hex'));

    let decrypted = decipher.update(encryptedData.encrypted, 'hex', 'utf8');
    decrypted += decipher.final('utf8');

    return decrypted;
  }
}
```

### Input Validation

```typescript
// backend/src/utils/validators.ts
import Joi from 'joi';

export const diagnosticRequestSchema = Joi.object({
  patientId: Joi.string()
    .pattern(/^[0-9a-fA-F]{24}$/)
    .required(),
  symptoms: Joi.object({
    subjective: Joi.array().items(Joi.string().max(500)).min(1).required(),
    objective: Joi.array().items(Joi.string().max(500)),
    duration: Joi.string().max(100).required(),
    severity: Joi.string().valid('mild', 'moderate', 'severe').required(),
    onset: Joi.string().valid('acute', 'chronic', 'subacute').required(),
  }).required(),
  vitals: Joi.object({
    bloodPressure: Joi.string().pattern(/^\d{2,3}\/\d{2,3}$/),
    heartRate: Joi.number().min(30).max(250),
    temperature: Joi.number().min(90).max(110),
    respiratoryRate: Joi.number().min(8).max(40),
  }),
  consent: Joi.boolean().valid(true).required(),
});
```

## Performance Optimization

### Caching Strategy

```typescript
// backend/src/services/cacheService.ts
import Redis from 'ioredis';

export class CacheService {
  private redis: Redis;

  constructor() {
    this.redis = new Redis(process.env.REDIS_URL);
  }

  // Cache drug interaction data
  async cacheDrugInteractions(
    medications: string[],
    interactions: any
  ): Promise<void> {
    const key = `interactions:${medications.sort().join(':')}`;
    await this.redis.setex(key, 3600, JSON.stringify(interactions)); // 1 hour TTL
  }

  // Cache AI responses for similar cases
  async cacheAIResponse(inputHash: string, response: any): Promise<void> {
    const key = `ai:${inputHash}`;
    await this.redis.setex(key, 1800, JSON.stringify(response)); // 30 minutes TTL
  }

  // Cache lab reference ranges
  async cacheLabReferenceRanges(testCode: string, ranges: any): Promise<void> {
    const key = `lab:ranges:${testCode}`;
    await this.redis.setex(key, 86400, JSON.stringify(ranges)); // 24 hours TTL
  }
}
```

### Database Optimization

```typescript
// backend/src/models/diagnosticRequest.ts
import mongoose from 'mongoose';

const diagnosticRequestSchema = new mongoose.Schema(
  {
    patientId: {
      type: mongoose.Schema.Types.ObjectId,
      ref: 'Patient',
      required: true,
      index: true,
    },
    workplaceId: {
      type: mongoose.Schema.Types.ObjectId,
      ref: 'Workplace',
      required: true,
      index: true,
    },
    status: {
      type: String,
      enum: ['pending', 'processing', 'completed', 'failed'],
      default: 'pending',
      index: true,
    },
    createdAt: {
      type: Date,
      default: Date.now,
      index: true,
    },
  },
  {
    // Optimize for read performance
    read: 'secondaryPreferred',
    // Enable automatic indexing
    autoIndex: true,
  }
);

// Compound indexes for common queries
diagnosticRequestSchema.index({ workplaceId: 1, patientId: 1, createdAt: -1 });
diagnosticRequestSchema.index({ workplaceId: 1, status: 1, createdAt: -1 });
```

### API Rate Limiting

```typescript
// backend/src/middleware/rateLimiter.ts
import rateLimit from 'express-rate-limit';
import RedisStore from 'rate-limit-redis';
import Redis from 'ioredis';

const redis = new Redis(process.env.REDIS_URL);

export const diagnosticRateLimit = rateLimit({
  store: new RedisStore({
    sendCommand: (...args: string[]) => redis.call(...args),
  }),
  windowMs: 60 * 1000, // 1 minute
  max: 10, // 10 requests per minute per user
  message: 'Too many diagnostic requests, please try again later',
  standardHeaders: true,
  legacyHeaders: false,
  keyGenerator: (req) => `diagnostic:${req.user.id}:${req.ip}`,
});

export const labRateLimit = rateLimit({
  store: new RedisStore({
    sendCommand: (...args: string[]) => redis.call(...args),
  }),
  windowMs: 60 * 1000,
  max: 50, // 50 lab operations per minute
  keyGenerator: (req) => `lab:${req.user.id}:${req.ip}`,
});
```

### Background Job Processing

```typescript
// backend/src/services/jobQueue.ts
import Bull from 'bull';
import Redis from 'ioredis';

const redis = new Redis(process.env.REDIS_URL);

export const diagnosticQueue = new Bull('diagnostic processing', {
  redis: {
    port: 6379,
    host: 'localhost',
  },
  defaultJobOptions: {
    removeOnComplete: 100,
    removeOnFail: 50,
    attempts: 3,
    backoff: {
      type: 'exponential',
      delay: 2000,
    },
  },
});

// Process diagnostic requests in background
diagnosticQueue.process('ai-analysis', 5, async (job) => {
  const { requestId, inputData } = job.data;

  try {
    const aiService = new AIOrchestrationService();
    const result = await aiService.processPatientCase(inputData);

    // Update request status
    await DiagnosticRequest.findByIdAndUpdate(requestId, {
      status: 'completed',
      processedAt: new Date(),
    });

    // Save results
    await DiagnosticResult.create({
      requestId,
      ...result,
    });

    return { success: true, resultId: result._id };
  } catch (error) {
    // Update request status to failed
    await DiagnosticRequest.findByIdAndUpdate(requestId, {
      status: 'failed',
      error: error.message,
    });

    throw error;
  }
});
```

## Monitoring and Logging

### Application Monitoring

```typescript
// backend/src/utils/monitoring.ts
import { createPrometheusMetrics } from 'prometheus-api-metrics';
import client from 'prom-client';

// Custom metrics
export const diagnosticMetrics = {
  requestsTotal: new client.Counter({
    name: 'diagnostic_requests_total',
    help: 'Total number of diagnostic requests',
    labelNames: ['status', 'workplace'],
  }),

  processingDuration: new client.Histogram({
    name: 'diagnostic_processing_duration_seconds',
    help: 'Time spent processing diagnostic requests',
    buckets: [1, 5, 10, 20, 30, 60],
  }),

  aiAccuracy: new client.Gauge({
    name: 'diagnostic_ai_accuracy_rate',
    help: 'AI diagnostic accuracy rate',
    labelNames: ['model', 'condition_type'],
  }),

  externalApiErrors: new client.Counter({
    name: 'external_api_errors_total',
    help: 'Total external API errors',
    labelNames: ['service', 'error_type'],
  }),
};

// Middleware to track metrics
export const metricsMiddleware = (
  req: Request,
  res: Response,
  next: NextFunction
) => {
  const start = Date.now();

  res.on('finish', () => {
    const duration = (Date.now() - start) / 1000;

    if (req.path.includes('/diagnostics')) {
      diagnosticMetrics.requestsTotal.inc({
        status: res.statusCode.toString(),
        workplace: req.user?.workplaceId || 'unknown',
      });

      diagnosticMetrics.processingDuration.observe(duration);
    }
  });

  next();
};
```

### Structured Logging

```typescript
// backend/src/utils/logger.ts
import winston from 'winston';

export const logger = winston.createLogger({
  level: process.env.LOG_LEVEL || 'info',
  format: winston.format.combine(
    winston.format.timestamp(),
    winston.format.errors({ stack: true }),
    winston.format.json()
  ),
  defaultMeta: { service: 'ai-diagnostics' },
  transports: [
    new winston.transports.File({
      filename: 'logs/error.log',
      level: 'error',
    }),
    new winston.transports.File({
      filename: 'logs/combined.log',
    }),
    new winston.transports.Console({
      format: winston.format.simple(),
    }),
  ],
});

// Diagnostic-specific logging
export const diagnosticLogger = logger.child({ module: 'diagnostics' });

// Usage example
diagnosticLogger.info('Diagnostic request created', {
  requestId: request._id,
  patientId: request.patientId,
  pharmacistId: request.pharmacistId,
  symptoms: request.inputSnapshot.symptoms.subjective.length,
});
```

### Health Checks

```typescript
// backend/src/routes/health.ts
import express from 'express';
import mongoose from 'mongoose';
import Redis from 'ioredis';

const router = express.Router();
const redis = new Redis(process.env.REDIS_URL);

router.get('/health', async (req, res) => {
  const health = {
    status: 'healthy',
    timestamp: new Date().toISOString(),
    services: {
      database: 'unknown',
      redis: 'unknown',
      openrouter: 'unknown',
    },
  };

  try {
    // Check MongoDB
    if (mongoose.connection.readyState === 1) {
      health.services.database = 'healthy';
    } else {
      health.services.database = 'unhealthy';
      health.status = 'degraded';
    }

    // Check Redis
    const pong = await redis.ping();
    health.services.redis = pong === 'PONG' ? 'healthy' : 'unhealthy';

    // Check OpenRouter API
    try {
      const response = await fetch(
        `${process.env.OPENROUTER_BASE_URL}/models`,
        {
          headers: {
            Authorization: `Bearer ${process.env.OPENROUTER_API_KEY}`,
          },
        }
      );
      health.services.openrouter = response.ok ? 'healthy' : 'unhealthy';
    } catch (error) {
      health.services.openrouter = 'unhealthy';
    }

    // Overall status
    const unhealthyServices = Object.values(health.services).filter(
      (s) => s === 'unhealthy'
    );
    if (unhealthyServices.length > 0) {
      health.status =
        unhealthyServices.length === Object.keys(health.services).length
          ? 'unhealthy'
          : 'degraded';
    }

    const statusCode =
      health.status === 'healthy'
        ? 200
        : health.status === 'degraded'
        ? 200
        : 503;
    res.status(statusCode).json(health);
  } catch (error) {
    res.status(503).json({
      status: 'unhealthy',
      error: error.message,
      timestamp: new Date().toISOString(),
    });
  }
});

export default router;
```

## Deployment Guide

### Production Environment Setup

```yaml
# docker-compose.prod.yml
version: '3.8'

services:
  diagnostics-api:
    build:
      context: ./backend
      dockerfile: Dockerfile.prod
    environment:
      - NODE_ENV=production
<<<<<<< HEAD
      - MONGODB_URI=mongodb://mongo-cluster:27017/PharmaPilot
=======
      - MONGODB_URI=mongodb://mongo-cluster:27017/PharmacyCopilot
>>>>>>> 4d0ddee1
      - REDIS_URL=redis://redis-cluster:6379
    depends_on:
      - mongodb
      - redis
    deploy:
      replicas: 3
      resources:
        limits:
          memory: 2G
          cpus: '1.0'
    healthcheck:
      test: ['CMD', 'curl', '-f', 'http://localhost:5000/health']
      interval: 30s
      timeout: 10s
      retries: 3

  diagnostics-frontend:
    build:
      context: ./frontend
      dockerfile: Dockerfile.prod
    environment:
<<<<<<< HEAD
      - VITE_API_BASE_URL=https://api.PharmaPilot.com
=======
      - VITE_API_BASE_URL=https://api.PharmacyCopilot.com
>>>>>>> 4d0ddee1
    ports:
      - '80:80'
      - '443:443'

  mongodb:
    image: mongo:7.0
    environment:
      - MONGO_INITDB_ROOT_USERNAME=admin
      - MONGO_INITDB_ROOT_PASSWORD=${MONGO_PASSWORD}
    volumes:
      - mongodb_data:/data/db
    deploy:
      replicas: 3

  redis:
    image: redis:7.0-alpine
    command: redis-server --appendonly yes
    volumes:
      - redis_data:/data
    deploy:
      replicas: 3

volumes:
  mongodb_data:
  redis_data:
```

### Kubernetes Deployment

```yaml
# k8s/diagnostics-deployment.yaml
apiVersion: apps/v1
kind: Deployment
metadata:
  name: diagnostics-api
  labels:
    app: diagnostics-api
spec:
  replicas: 3
  selector:
    matchLabels:
      app: diagnostics-api
  template:
    metadata:
      labels:
        app: diagnostics-api
    spec:
      containers:
        - name: diagnostics-api
<<<<<<< HEAD
          image: PharmaPilot/diagnostics-api:latest
=======
          image: PharmacyCopilot/diagnostics-api:latest
>>>>>>> 4d0ddee1
          ports:
            - containerPort: 5000
          env:
            - name: MONGODB_URI
              valueFrom:
                secretKeyRef:
                  name: diagnostics-secrets
                  key: mongodb-uri
            - name: OPENROUTER_API_KEY
              valueFrom:
                secretKeyRef:
                  name: diagnostics-secrets
                  key: openrouter-api-key
          resources:
            requests:
              memory: '1Gi'
              cpu: '500m'
            limits:
              memory: '2Gi'
              cpu: '1000m'
          livenessProbe:
            httpGet:
              path: /health
              port: 5000
            initialDelaySeconds: 30
            periodSeconds: 10
          readinessProbe:
            httpGet:
              path: /health
              port: 5000
            initialDelaySeconds: 5
            periodSeconds: 5
```

### CI/CD Pipeline

```yaml
# .github/workflows/diagnostics-deploy.yml
name: Deploy AI Diagnostics Module

on:
  push:
    branches: [main]
    paths:
      - 'backend/src/modules/diagnostics/**'
      - 'frontend/src/modules/diagnostics/**'

jobs:
  test:
    runs-on: ubuntu-latest
    steps:
      - uses: actions/checkout@v3

      - name: Setup Node.js
        uses: actions/setup-node@v3
        with:
          node-version: '20'
          cache: 'npm'

      - name: Install dependencies
        run: |
          cd backend && npm ci
          cd ../frontend && npm ci

      - name: Run tests
        run: |
          cd backend && npm run test:diagnostics
          cd ../frontend && npm run test:diagnostics

      - name: Run security audit
        run: |
          cd backend && npm audit --audit-level high
          cd ../frontend && npm audit --audit-level high

  build-and-deploy:
    needs: test
    runs-on: ubuntu-latest
    steps:
      - uses: actions/checkout@v3

      - name: Build Docker images
        run: |
<<<<<<< HEAD
          docker build -t PharmaPilot/diagnostics-api:${{ github.sha }} ./backend
          docker build -t PharmaPilot/diagnostics-frontend:${{ github.sha }} ./frontend
=======
          docker build -t PharmacyCopilot/diagnostics-api:${{ github.sha }} ./backend
          docker build -t PharmacyCopilot/diagnostics-frontend:${{ github.sha }} ./frontend
>>>>>>> 4d0ddee1

      - name: Push to registry
        run: |
          echo ${{ secrets.DOCKER_PASSWORD }} | docker login -u ${{ secrets.DOCKER_USERNAME }} --password-stdin
<<<<<<< HEAD
          docker push PharmaPilot/diagnostics-api:${{ github.sha }}
          docker push PharmaPilot/diagnostics-frontend:${{ github.sha }}

      - name: Deploy to production
        run: |
          kubectl set image deployment/diagnostics-api diagnostics-api=PharmaPilot/diagnostics-api:${{ github.sha }}
          kubectl set image deployment/diagnostics-frontend diagnostics-frontend=PharmaPilot/diagnostics-frontend:${{ github.sha }}
=======
          docker push PharmacyCopilot/diagnostics-api:${{ github.sha }}
          docker push PharmacyCopilot/diagnostics-frontend:${{ github.sha }}

      - name: Deploy to production
        run: |
          kubectl set image deployment/diagnostics-api diagnostics-api=PharmacyCopilot/diagnostics-api:${{ github.sha }}
          kubectl set image deployment/diagnostics-frontend diagnostics-frontend=PharmacyCopilot/diagnostics-frontend:${{ github.sha }}
>>>>>>> 4d0ddee1
```

## Development Guidelines

### Code Standards

```typescript
// ESLint configuration for diagnostics module
// .eslintrc.diagnostics.js
module.exports = {
  extends: [
    '@typescript-eslint/recommended',
    'plugin:@typescript-eslint/recommended-requiring-type-checking',
  ],
  rules: {
    // Enforce strict typing for medical data
    '@typescript-eslint/no-explicit-any': 'error',
    '@typescript-eslint/explicit-function-return-type': 'error',

    // Require error handling
    '@typescript-eslint/no-floating-promises': 'error',

    // Enforce consistent naming
    '@typescript-eslint/naming-convention': [
      'error',
      {
        selector: 'interface',
        format: ['PascalCase'],
        prefix: ['I'],
      },
      {
        selector: 'typeAlias',
        format: ['PascalCase'],
      },
    ],
  },
};
```

### Testing Standards

```typescript
// Example test structure
// backend/src/modules/diagnostics/__tests__/diagnosticService.test.ts
import { DiagnosticService } from '../services/diagnosticService';
import { mockPatientData, mockAIResponse } from './fixtures';

describe('DiagnosticService', () => {
  let service: DiagnosticService;

  beforeEach(() => {
    service = new DiagnosticService();
  });

  describe('processPatientCase', () => {
    it('should process valid patient data successfully', async () => {
      // Arrange
      const mockRequest = mockPatientData.validRequest;

      // Act
      const result = await service.processPatientCase(mockRequest);

      // Assert
      expect(result).toBeDefined();
      expect(result.diagnoses).toHaveLength(3);
      expect(result.diagnoses[0].probability).toBeGreaterThan(0.5);
    });

    it('should handle AI service timeout gracefully', async () => {
      // Arrange
      jest.spyOn(service, 'callAI').mockRejectedValue(new Error('Timeout'));

      // Act & Assert
      await expect(
        service.processPatientCase(mockPatientData.validRequest)
      ).rejects.toThrow('AI service timeout');
    });
  });
});
```

### Documentation Standards

````typescript
/**
 * Processes a patient case through AI analysis
 *
 * @param request - The diagnostic request containing patient data
 * @param options - Processing options including timeout and model selection
 * @returns Promise resolving to diagnostic results with confidence scores
 *
 * @throws {ValidationError} When patient data is invalid
 * @throws {AIServiceError} When AI service is unavailable
 * @throws {TimeoutError} When processing exceeds timeout limit
 *
 * @example
 * ```typescript
 * const request = {
 *   patientId: '507f1f77bcf86cd799439011',
 *   symptoms: { subjective: ['chest pain'], duration: '2 days' },
 *   consent: true
 * };
 *
 * const result = await diagnosticService.processPatientCase(request);
 * console.log(result.diagnoses[0].condition); // 'Acute Coronary Syndrome'
 * ```
 */
async processPatientCase(
  request: IDiagnosticRequest,
  options: ProcessingOptions = {}
): Promise<IDiagnosticResult> {
  // Implementation
}
````

This technical guide provides comprehensive information for developers working with the AI Diagnostics & Therapeutics module. It covers architecture, setup, configuration, security, performance optimization, monitoring, deployment, and development standards.

<<<<<<< HEAD
For additional technical support or questions about implementation details, contact the development team at dev@PharmaPilot.com or refer to the API documentation for specific endpoint details.
=======
For additional technical support or questions about implementation details, contact the development team at dev@PharmacyCopilot.com or refer to the API documentation for specific endpoint details.
>>>>>>> 4d0ddee1
<|MERGE_RESOLUTION|>--- conflicted
+++ resolved
@@ -181,11 +181,7 @@
 
 ```bash
 # Database
-<<<<<<< HEAD
-MONGODB_URI=mongodb://localhost:27017/PharmaPilot
-=======
 MONGODB_URI=mongodb://localhost:27017/PharmacyCopilot
->>>>>>> 4d0ddee1
 REDIS_URL=redis://localhost:6379
 
 # AI Services
@@ -385,13 +381,8 @@
       headers: {
         Authorization: `Bearer ${this.config.apiKey}`,
         'Content-Type': 'application/json',
-<<<<<<< HEAD
-        'HTTP-Referer': 'https://PharmaPilot.com',
-        'X-Title': 'PharmaPilot AI Diagnostics',
-=======
         'HTTP-Referer': 'https://PharmacyCopilot.com',
         'X-Title': 'PharmacyCopilot AI Diagnostics',
->>>>>>> 4d0ddee1
       },
       body: JSON.stringify({
         model: this.config.model,
@@ -914,11 +905,7 @@
       dockerfile: Dockerfile.prod
     environment:
       - NODE_ENV=production
-<<<<<<< HEAD
-      - MONGODB_URI=mongodb://mongo-cluster:27017/PharmaPilot
-=======
       - MONGODB_URI=mongodb://mongo-cluster:27017/PharmacyCopilot
->>>>>>> 4d0ddee1
       - REDIS_URL=redis://redis-cluster:6379
     depends_on:
       - mongodb
@@ -940,11 +927,7 @@
       context: ./frontend
       dockerfile: Dockerfile.prod
     environment:
-<<<<<<< HEAD
-      - VITE_API_BASE_URL=https://api.PharmaPilot.com
-=======
       - VITE_API_BASE_URL=https://api.PharmacyCopilot.com
->>>>>>> 4d0ddee1
     ports:
       - '80:80'
       - '443:443'
@@ -994,11 +977,7 @@
     spec:
       containers:
         - name: diagnostics-api
-<<<<<<< HEAD
-          image: PharmaPilot/diagnostics-api:latest
-=======
           image: PharmacyCopilot/diagnostics-api:latest
->>>>>>> 4d0ddee1
           ports:
             - containerPort: 5000
           env:
@@ -1081,26 +1060,12 @@
 
       - name: Build Docker images
         run: |
-<<<<<<< HEAD
-          docker build -t PharmaPilot/diagnostics-api:${{ github.sha }} ./backend
-          docker build -t PharmaPilot/diagnostics-frontend:${{ github.sha }} ./frontend
-=======
           docker build -t PharmacyCopilot/diagnostics-api:${{ github.sha }} ./backend
           docker build -t PharmacyCopilot/diagnostics-frontend:${{ github.sha }} ./frontend
->>>>>>> 4d0ddee1
 
       - name: Push to registry
         run: |
           echo ${{ secrets.DOCKER_PASSWORD }} | docker login -u ${{ secrets.DOCKER_USERNAME }} --password-stdin
-<<<<<<< HEAD
-          docker push PharmaPilot/diagnostics-api:${{ github.sha }}
-          docker push PharmaPilot/diagnostics-frontend:${{ github.sha }}
-
-      - name: Deploy to production
-        run: |
-          kubectl set image deployment/diagnostics-api diagnostics-api=PharmaPilot/diagnostics-api:${{ github.sha }}
-          kubectl set image deployment/diagnostics-frontend diagnostics-frontend=PharmaPilot/diagnostics-frontend:${{ github.sha }}
-=======
           docker push PharmacyCopilot/diagnostics-api:${{ github.sha }}
           docker push PharmacyCopilot/diagnostics-frontend:${{ github.sha }}
 
@@ -1108,7 +1073,6 @@
         run: |
           kubectl set image deployment/diagnostics-api diagnostics-api=PharmacyCopilot/diagnostics-api:${{ github.sha }}
           kubectl set image deployment/diagnostics-frontend diagnostics-frontend=PharmacyCopilot/diagnostics-frontend:${{ github.sha }}
->>>>>>> 4d0ddee1
 ```
 
 ## Development Guidelines
@@ -1226,8 +1190,4 @@
 
 This technical guide provides comprehensive information for developers working with the AI Diagnostics & Therapeutics module. It covers architecture, setup, configuration, security, performance optimization, monitoring, deployment, and development standards.
 
-<<<<<<< HEAD
-For additional technical support or questions about implementation details, contact the development team at dev@PharmaPilot.com or refer to the API documentation for specific endpoint details.
-=======
-For additional technical support or questions about implementation details, contact the development team at dev@PharmacyCopilot.com or refer to the API documentation for specific endpoint details.
->>>>>>> 4d0ddee1
+For additional technical support or questions about implementation details, contact the development team at dev@PharmacyCopilot.com or refer to the API documentation for specific endpoint details.