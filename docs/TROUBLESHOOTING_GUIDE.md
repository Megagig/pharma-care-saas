--- conflicted
+++ resolved
@@ -44,11 +44,7 @@
 })
 
 # Check migration logs
-<<<<<<< HEAD
-grep "migration" /var/log/PharmaPilot/combined.log | tail -50
-=======
 grep "migration" /var/log/PharmacyCopilot/combined.log | tail -50
->>>>>>> 4d0ddee1
 ```
 
 **Solutions:**
@@ -76,11 +72,7 @@
 3. **Reset Password:**
    ```bash
    # Generate password reset token
-<<<<<<< HEAD
-   curl -X POST https://api.PharmaPilot.com/api/auth/forgot-password \
-=======
    curl -X POST https://api.PharmacyCopilot.com/api/auth/forgot-password \
->>>>>>> 4d0ddee1
      -H "Content-Type: application/json" \
      -d '{"email": "user@example.com"}'
    ```
@@ -138,11 +130,7 @@
 
 ```bash
 # Check auth middleware logs
-<<<<<<< HEAD
-grep "workspace context" /var/log/PharmaPilot/combined.log
-=======
 grep "workspace context" /var/log/PharmacyCopilot/combined.log
->>>>>>> 4d0ddee1
 
 # Verify database relationships
 db.users.aggregate([
@@ -185,11 +173,7 @@
 
    ```bash
    # Restart auth service
-<<<<<<< HEAD
-   pm2 restart PharmaPilot-api
-=======
    pm2 restart PharmacyCopilot-api
->>>>>>> 4d0ddee1
 
    # Clear Redis cache if using
    redis-cli FLUSHDB
@@ -211,11 +195,7 @@
 
 ```bash
 # Check email service logs
-<<<<<<< HEAD
-grep "invitation email" /var/log/PharmaPilot/combined.log
-=======
 grep "invitation email" /var/log/PharmacyCopilot/combined.log
->>>>>>> 4d0ddee1
 
 # Check email delivery records
 db.emaildeliveries.find({
@@ -227,11 +207,7 @@
 curl -X POST https://api.resend.com/emails \
   -H "Authorization: Bearer YOUR_RESEND_KEY" \
   -H "Content-Type: application/json" \
-<<<<<<< HEAD
-  -d '{"from": "test@PharmaPilot.com", "to": "test@example.com", "subject": "Test", "html": "Test"}'
-=======
   -d '{"from": "test@PharmacyCopilot.com", "to": "test@example.com", "subject": "Test", "html": "Test"}'
->>>>>>> 4d0ddee1
 ```
 
 **Solutions:**
@@ -248,11 +224,7 @@
    const { Resend } = require('resend');
    const resend = new Resend(process.env.RESEND_API_KEY);
    resend.emails.send({
-<<<<<<< HEAD
-     from: 'test@PharmaPilot.com',
-=======
      from: 'test@PharmacyCopilot.com',
->>>>>>> 4d0ddee1
      to: 'test@example.com',
      subject: 'Test Email',
      html: '<p>Test</p>'
@@ -326,17 +298,10 @@
 
    ```bash
    # Cancel old invitation and create new one
-<<<<<<< HEAD
-   curl -X DELETE https://api.PharmaPilot.com/api/invitations/INVITATION_ID \
-     -H "Authorization: Bearer OWNER_TOKEN"
-
-   curl -X POST https://api.PharmaPilot.com/api/workspaces/WORKSPACE_ID/invitations \
-=======
    curl -X DELETE https://api.PharmacyCopilot.com/api/invitations/INVITATION_ID \
      -H "Authorization: Bearer OWNER_TOKEN"
 
    curl -X POST https://api.PharmacyCopilot.com/api/workspaces/WORKSPACE_ID/invitations \
->>>>>>> 4d0ddee1
      -H "Authorization: Bearer OWNER_TOKEN" \
      -H "Content-Type: application/json" \
      -d '{"email": "user@example.com", "role": "Pharmacist"}'
@@ -385,30 +350,18 @@
 
    ```bash
    # List pending invitations
-<<<<<<< HEAD
-   curl -X GET https://api.PharmaPilot.com/api/workspaces/WORKSPACE_ID/invitations \
-     -H "Authorization: Bearer OWNER_TOKEN"
-
-   # Cancel specific invitation
-   curl -X DELETE https://api.PharmaPilot.com/api/invitations/INVITATION_ID \
-=======
    curl -X GET https://api.PharmacyCopilot.com/api/workspaces/WORKSPACE_ID/invitations \
      -H "Authorization: Bearer OWNER_TOKEN"
 
    # Cancel specific invitation
    curl -X DELETE https://api.PharmacyCopilot.com/api/invitations/INVITATION_ID \
->>>>>>> 4d0ddee1
      -H "Authorization: Bearer OWNER_TOKEN"
    ```
 
 3. **Upgrade Plan:**
    ```bash
    # Check available plans
-<<<<<<< HEAD
-   curl -X GET https://api.PharmaPilot.com/api/subscription-plans \
-=======
    curl -X GET https://api.PharmacyCopilot.com/api/subscription-plans \
->>>>>>> 4d0ddee1
      -H "Authorization: Bearer TOKEN"
    ```
 
@@ -434,11 +387,7 @@
 db.subscriptions.findOne({ workspaceId: ObjectId("workspace_id") })
 
 # Check webhook logs
-<<<<<<< HEAD
-grep "webhook" /var/log/PharmaPilot/combined.log | tail -20
-=======
 grep "webhook" /var/log/PharmacyCopilot/combined.log | tail -20
->>>>>>> 4d0ddee1
 
 # Verify Paystack webhook
 curl -X GET https://api.paystack.co/transaction/verify/REFERENCE \
@@ -467,11 +416,7 @@
 
    ```bash
    # Simulate webhook call
-<<<<<<< HEAD
-   curl -X POST https://api.PharmaPilot.com/api/webhooks/paystack \
-=======
    curl -X POST https://api.PharmacyCopilot.com/api/webhooks/paystack \
->>>>>>> 4d0ddee1
      -H "Content-Type: application/json" \
      -d '{
        "event": "charge.success",
@@ -485,11 +430,7 @@
 3. **Refresh Plan Features:**
    ```bash
    # Trigger plan cache refresh
-<<<<<<< HEAD
-   curl -X POST https://api.PharmaPilot.com/api/admin/refresh-plans \
-=======
    curl -X POST https://api.PharmacyCopilot.com/api/admin/refresh-plans \
->>>>>>> 4d0ddee1
      -H "Authorization: Bearer ADMIN_TOKEN"
    ```
 
@@ -511,11 +452,7 @@
 )
 
 # Check subscription expiry service
-<<<<<<< HEAD
-grep "trial expiry" /var/log/PharmaPilot/combined.log
-=======
 grep "trial expiry" /var/log/PharmacyCopilot/combined.log
->>>>>>> 4d0ddee1
 
 # Check cron job status
 crontab -l | grep expiry
@@ -547,11 +484,7 @@
 
 3. **Enable Paywall Mode:**
    ```bash
-<<<<<<< HEAD
-   curl -X POST https://api.PharmaPilot.com/api/subscriptions/workspace/WORKSPACE_ID/paywall/enable \
-=======
    curl -X POST https://api.PharmacyCopilot.com/api/subscriptions/workspace/WORKSPACE_ID/paywall/enable \
->>>>>>> 4d0ddee1
      -H "Authorization: Bearer ADMIN_TOKEN"
    ```
 
@@ -571,11 +504,7 @@
 
 ```bash
 # Check user permissions
-<<<<<<< HEAD
-curl -X GET https://api.PharmaPilot.com/api/auth/permissions \
-=======
 curl -X GET https://api.PharmacyCopilot.com/api/auth/permissions \
->>>>>>> 4d0ddee1
   -H "Authorization: Bearer USER_TOKEN"
 
 # Check permission matrix
@@ -616,17 +545,10 @@
 
    ```bash
    # Restart API server to clear cache
-<<<<<<< HEAD
-   pm2 restart PharmaPilot-api
-
-   # Clear user session
-   curl -X POST https://api.PharmaPilot.com/api/auth/logout \
-=======
    pm2 restart PharmacyCopilot-api
 
    # Clear user session
    curl -X POST https://api.PharmacyCopilot.com/api/auth/logout \
->>>>>>> 4d0ddee1
      -H "Authorization: Bearer USER_TOKEN"
    ```
 
@@ -642,11 +564,7 @@
 
 ```bash
 # Check user role
-<<<<<<< HEAD
-db.users.findOne({ email: "admin@PharmaPilot.com" }, { role: 1, status: 1 })
-=======
 db.users.findOne({ email: "admin@PharmacyCopilot.com" }, { role: 1, status: 1 })
->>>>>>> 4d0ddee1
 
 # Check admin middleware
 grep "super_admin" backend/src/middlewares/rbac.ts
@@ -662,11 +580,7 @@
    ```javascript
    // Set user as super admin
    db.users.updateOne(
-<<<<<<< HEAD
-     { email: 'admin@PharmaPilot.com' },
-=======
      { email: 'admin@PharmacyCopilot.com' },
->>>>>>> 4d0ddee1
      { $set: { role: 'super_admin', status: 'active' } }
    );
    ```
@@ -701,11 +615,7 @@
 )
 
 # Check usage update logs
-<<<<<<< HEAD
-grep "usage update" /var/log/PharmaPilot/combined.log
-=======
 grep "usage update" /var/log/PharmacyCopilot/combined.log
->>>>>>> 4d0ddee1
 
 # Check cron job status
 ps aux | grep WorkspaceStatsCronService
@@ -717,11 +627,7 @@
 
    ```bash
    # Trigger stats recalculation
-<<<<<<< HEAD
-   curl -X POST https://api.PharmaPilot.com/api/usage/recalculate \
-=======
    curl -X POST https://api.PharmacyCopilot.com/api/usage/recalculate \
->>>>>>> 4d0ddee1
      -H "Authorization: Bearer OWNER_TOKEN"
    ```
 
@@ -767,11 +673,7 @@
 db.subscriptionplans.findOne({ _id: ObjectId("plan_id") }, { limits: 1 })
 
 # Test limit enforcement
-<<<<<<< HEAD
-curl -X POST https://api.PharmaPilot.com/api/patients \
-=======
 curl -X POST https://api.PharmacyCopilot.com/api/patients \
->>>>>>> 4d0ddee1
   -H "Authorization: Bearer TOKEN" \
   -H "Content-Type: application/json" \
   -d '{"name": "Test Patient"}'
@@ -805,11 +707,7 @@
    ```bash
    # Create test patients to verify limits
    for i in {1..105}; do
-<<<<<<< HEAD
-     curl -X POST https://api.PharmaPilot.com/api/patients \
-=======
      curl -X POST https://api.PharmacyCopilot.com/api/patients \
->>>>>>> 4d0ddee1
        -H "Authorization: Bearer TOKEN" \
        -H "Content-Type: application/json" \
        -d "{\"name\": \"Test Patient $i\"}"
@@ -836,13 +734,8 @@
   -H "Authorization: Bearer YOUR_RESEND_KEY"
 
 # Check domain reputation
-<<<<<<< HEAD
-dig TXT PharmaPilot.com | grep -i spf
-dig TXT _dmarc.PharmaPilot.com
-=======
 dig TXT PharmacyCopilot.com | grep -i spf
 dig TXT _dmarc.PharmacyCopilot.com
->>>>>>> 4d0ddee1
 
 # Check email content
 cat backend/src/templates/email/workspaceInvitation.html
@@ -856,11 +749,7 @@
    # Add DNS records
    # SPF: "v=spf1 include:_spf.resend.com ~all"
    # DKIM: Get from Resend dashboard
-<<<<<<< HEAD
-   # DMARC: "v=DMARC1; p=quarantine; rua=mailto:dmarc@PharmaPilot.com"
-=======
    # DMARC: "v=DMARC1; p=quarantine; rua=mailto:dmarc@PharmacyCopilot.com"
->>>>>>> 4d0ddee1
    ```
 
 2. **Improve Email Content:**
@@ -908,11 +797,7 @@
 "
 
 # Check email service logs
-<<<<<<< HEAD
-grep "template" /var/log/PharmaPilot/combined.log
-=======
 grep "template" /var/log/PharmacyCopilot/combined.log
->>>>>>> 4d0ddee1
 ```
 
 **Solutions:**
@@ -958,11 +843,7 @@
 
 ```bash
 # Check API response times
-<<<<<<< HEAD
-curl -w "@curl-format.txt" -o /dev/null -s https://api.PharmaPilot.com/api/auth/profile
-=======
 curl -w "@curl-format.txt" -o /dev/null -s https://api.PharmacyCopilot.com/api/auth/profile
->>>>>>> 4d0ddee1
 
 # Check database performance
 db.runCommand({ currentOp: true })
@@ -1110,11 +991,7 @@
 
 ```bash
 # Check migration logs
-<<<<<<< HEAD
-grep "migration" /var/log/PharmaPilot/combined.log | grep -i error
-=======
 grep "migration" /var/log/PharmacyCopilot/combined.log | grep -i error
->>>>>>> 4d0ddee1
 
 # Check migration status
 db.migrations.find().sort({ createdAt: -1 })
@@ -1248,15 +1125,9 @@
 grep -i cors backend/src/app.ts
 
 # Test API endpoint directly
-<<<<<<< HEAD
-curl -X GET https://api.PharmaPilot.com/api/auth/profile \
-  -H "Authorization: Bearer TOKEN" \
-  -H "Origin: https://app.PharmaPilot.com"
-=======
 curl -X GET https://api.PharmacyCopilot.com/api/auth/profile \
   -H "Authorization: Bearer TOKEN" \
   -H "Origin: https://app.PharmacyCopilot.com"
->>>>>>> 4d0ddee1
 
 # Check browser network tab
 # Look for preflight OPTIONS requests
@@ -1272,13 +1143,8 @@
      cors({
        origin: [
          'http://localhost:3000',
-<<<<<<< HEAD
-         'https://app.PharmaPilot.com',
-         'https://PharmaPilot.com',
-=======
          'https://app.PharmacyCopilot.com',
          'https://PharmacyCopilot.com',
->>>>>>> 4d0ddee1
        ],
        credentials: true,
        methods: ['GET', 'POST', 'PUT', 'DELETE', 'OPTIONS'],
@@ -1315,11 +1181,7 @@
 
 ```bash
 # Check webhook logs
-<<<<<<< HEAD
-grep "webhook" /var/log/PharmaPilot/combined.log
-=======
 grep "webhook" /var/log/PharmacyCopilot/combined.log
->>>>>>> 4d0ddee1
 
 # Test webhook signature
 node -e "
@@ -1331,11 +1193,7 @@
 "
 
 # Check webhook endpoint
-<<<<<<< HEAD
-curl -X POST https://api.PharmaPilot.com/api/webhooks/paystack \
-=======
 curl -X POST https://api.PharmacyCopilot.com/api/webhooks/paystack \
->>>>>>> 4d0ddee1
   -H "Content-Type: application/json" \
   -H "X-Paystack-Signature: SIGNATURE" \
   -d '{"event": "charge.success"}'
@@ -1508,11 +1366,7 @@
    pm2 restart all
 
    # Restart specific service
-<<<<<<< HEAD
-   pm2 restart PharmaPilot-api
-=======
    pm2 restart PharmacyCopilot-api
->>>>>>> 4d0ddee1
 
    # Check service status
    pm2 status
@@ -1538,32 +1392,18 @@
    redis-cli FLUSHALL
 
    # Clear application cache
-<<<<<<< HEAD
-   rm -rf /tmp/PharmaPilot-cache/*
-
-   # Restart with fresh cache
-   pm2 restart PharmaPilot-api
-=======
    rm -rf /tmp/PharmacyCopilot-cache/*
 
    # Restart with fresh cache
    pm2 restart PharmacyCopilot-api
->>>>>>> 4d0ddee1
    ```
 
 ### Contact Information
 
-<<<<<<< HEAD
-- **Technical Support:** tech-support@PharmaPilot.com
-- **Emergency Hotline:** +234-800-PHARMA-1
-- **DevOps Team:** devops@PharmaPilot.com
-- **Database Admin:** dba@PharmaPilot.com
-=======
 - **Technical Support:** tech-support@PharmacyCopilot.com
 - **Emergency Hotline:** +234-800-PHARMA-1
 - **DevOps Team:** devops@PharmacyCopilot.com
 - **Database Admin:** dba@PharmacyCopilot.com
->>>>>>> 4d0ddee1
 
 ---
 
