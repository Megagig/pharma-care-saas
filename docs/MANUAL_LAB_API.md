--- conflicted
+++ resolved
@@ -2,11 +2,7 @@
 
 ## Overview
 
-<<<<<<< HEAD
-The Manual Lab Order API provides a comprehensive workflow for creating, managing, and processing manual lab orders in the MERN PharmaPilot application. This API enables pharmacists to create printable lab requisitions, track order status, manually enter results, and leverage AI interpretation for diagnostic insights.
-=======
 The Manual Lab Order API provides a comprehensive workflow for creating, managing, and processing manual lab orders in the MERN PharmacyCopilot application. This API enables pharmacists to create printable lab requisitions, track order status, manually enter results, and leverage AI interpretation for diagnostic insights.
->>>>>>> 4d0ddee1
 
 ## Base URL
 
