--- conflicted
+++ resolved
@@ -91,20 +91,6 @@
 
 ```bash
 # Create application user
-<<<<<<< HEAD
-sudo useradd -m -s /bin/bash PharmaPilot
-sudo usermod -aG sudo PharmaPilot
-
-# Create application directories
-sudo mkdir -p /opt/PharmaPilot/saas-settings
-sudo mkdir -p /var/log/PharmaPilot
-sudo mkdir -p /var/lib/PharmaPilot/uploads
-
-# Set ownership
-sudo chown -R PharmaPilot:PharmaPilot /opt/PharmaPilot
-sudo chown -R PharmaPilot:PharmaPilot /var/log/PharmaPilot
-sudo chown -R PharmaPilot:PharmaPilot /var/lib/PharmaPilot
-=======
 sudo useradd -m -s /bin/bash PharmacyCopilot
 sudo usermod -aG sudo PharmacyCopilot
 
@@ -117,7 +103,6 @@
 sudo chown -R PharmacyCopilot:PharmacyCopilot /opt/PharmacyCopilot
 sudo chown -R PharmacyCopilot:PharmacyCopilot /var/log/PharmacyCopilot
 sudo chown -R PharmacyCopilot:PharmacyCopilot /var/lib/PharmacyCopilot
->>>>>>> 4d0ddee1
 ```
 
 ### Staging Environment
@@ -135,32 +120,19 @@
       - "3000:3000"
     environment:
       - NODE_ENV=staging
-<<<<<<< HEAD
-      - DATABASE_URL=postgresql://user:password@db:5432/PharmaPilot_staging
-=======
       - DATABASE_URL=postgresql://user:password@db:5432/PharmacyCopilot_staging
->>>>>>> 4d0ddee1
       - REDIS_URL=redis://redis:6379
     depends_on:
       - db
       - redis
     volumes:
-<<<<<<< HEAD
-      - ./logs:/var/log/PharmaPilot
-      - ./uploads:/var/lib/PharmaPilot/uploads
-=======
       - ./logs:/var/log/PharmacyCopilot
       - ./uploads:/var/lib/PharmacyCopilot/uploads
->>>>>>> 4d0ddee1
 
   db:
     image: postgres:14
     environment:
-<<<<<<< HEAD
-      - POSTGRES_DB=PharmaPilot_staging
-=======
       - POSTGRES_DB=PharmacyCopilot_staging
->>>>>>> 4d0ddee1
       - POSTGRES_USER=user
       - POSTGRES_PASSWORD=password
     volumes:
@@ -194,11 +166,7 @@
 
 ```bash
 # Clone repository
-<<<<<<< HEAD
-git clone https://github.com/PharmaPilot/saas-settings.git
-=======
 git clone https://github.com/PharmacyCopilot/saas-settings.git
->>>>>>> 4d0ddee1
 cd saas-settings
 
 # Install dependencies
@@ -233,21 +201,12 @@
 sudo -u postgres psql
 
 -- Create database and user
-<<<<<<< HEAD
-CREATE DATABASE PharmaPilot_production;
-CREATE USER PharmaPilot_user WITH ENCRYPTED PASSWORD 'secure_password_here';
-GRANT ALL PRIVILEGES ON DATABASE PharmaPilot_production TO PharmaPilot_user;
-
--- Create extensions
-\c PharmaPilot_production
-=======
 CREATE DATABASE PharmacyCopilot_production;
 CREATE USER PharmacyCopilot_user WITH ENCRYPTED PASSWORD 'secure_password_here';
 GRANT ALL PRIVILEGES ON DATABASE PharmacyCopilot_production TO PharmacyCopilot_user;
 
 -- Create extensions
 \c PharmacyCopilot_production
->>>>>>> 4d0ddee1
 CREATE EXTENSION IF NOT EXISTS "uuid-ossp";
 CREATE EXTENSION IF NOT EXISTS "pg_trgm";
 CREATE EXTENSION IF NOT EXISTS "btree_gin";
@@ -297,19 +256,11 @@
 
 # Local connections
 local   all             postgres                                peer
-<<<<<<< HEAD
-local   all             PharmaPilot_user                         md5
-
-# IPv4 local connections
-host    all             PharmaPilot_user         127.0.0.1/32    md5
-host    all             PharmaPilot_user         10.0.0.0/8      md5
-=======
 local   all             PharmacyCopilot_user                         md5
 
 # IPv4 local connections
 host    all             PharmacyCopilot_user         127.0.0.1/32    md5
 host    all             PharmacyCopilot_user         10.0.0.0/8      md5
->>>>>>> 4d0ddee1
 
 # Deny all other connections
 host    all             all                     0.0.0.0/0       reject
@@ -441,30 +392,18 @@
 # Application
 NODE_ENV=production
 PORT=3000
-<<<<<<< HEAD
-APP_NAME="PharmaPilot SaaS Settings"
-APP_VERSION=1.0.0
-
-# Database
-DATABASE_URL=postgresql://PharmaPilot_user:secure_password@localhost:5432/PharmaPilot_production
-=======
 APP_NAME="PharmacyCopilot SaaS Settings"
 APP_VERSION=1.0.0
 
 # Database
 DATABASE_URL=postgresql://PharmacyCopilot_user:secure_password@localhost:5432/PharmacyCopilot_production
->>>>>>> 4d0ddee1
 DATABASE_POOL_MIN=2
 DATABASE_POOL_MAX=20
 DATABASE_TIMEOUT=30000
 
 # Redis
 REDIS_URL=redis://:secure_redis_password@localhost:6379
-<<<<<<< HEAD
-REDIS_PREFIX=PharmaPilot:saas:
-=======
 REDIS_PREFIX=PharmacyCopilot:saas:
->>>>>>> 4d0ddee1
 
 # Security
 JWT_SECRET=very_long_random_string_here_minimum_64_characters_recommended
@@ -473,11 +412,7 @@
 SESSION_SECRET=another_very_long_random_string_for_sessions
 
 # CORS
-<<<<<<< HEAD
-CORS_ORIGIN=https://app.PharmaPilot.com,https://admin.PharmaPilot.com
-=======
 CORS_ORIGIN=https://app.PharmacyCopilot.com,https://admin.PharmacyCopilot.com
->>>>>>> 4d0ddee1
 CORS_CREDENTIALS=true
 
 # Rate Limiting
@@ -488,11 +423,7 @@
 # File Upload
 UPLOAD_MAX_SIZE=10485760
 UPLOAD_ALLOWED_TYPES=image/jpeg,image/png,application/pdf
-<<<<<<< HEAD
-UPLOAD_DESTINATION=/var/lib/PharmaPilot/uploads
-=======
 UPLOAD_DESTINATION=/var/lib/PharmacyCopilot/uploads
->>>>>>> 4d0ddee1
 
 # Email
 SMTP_HOST=smtp.sendgrid.net
@@ -500,11 +431,7 @@
 SMTP_SECURE=false
 SMTP_USER=apikey
 SMTP_PASS=your_sendgrid_api_key
-<<<<<<< HEAD
-EMAIL_FROM=noreply@PharmaPilot.com
-=======
 EMAIL_FROM=noreply@PharmacyCopilot.com
->>>>>>> 4d0ddee1
 
 # SMS (Optional)
 TWILIO_ACCOUNT_SID=your_twilio_account_sid
@@ -541,11 +468,7 @@
 // config/index.js
 const config = {
   app: {
-<<<<<<< HEAD
-    name: process.env.APP_NAME || 'PharmaPilot SaaS Settings',
-=======
     name: process.env.APP_NAME || 'PharmacyCopilot SaaS Settings',
->>>>>>> 4d0ddee1
     version: process.env.APP_VERSION || '1.0.0',
     port: parseInt(process.env.PORT) || 3000,
     env: process.env.NODE_ENV || 'development'
@@ -566,11 +489,7 @@
 
   redis: {
     url: process.env.REDIS_URL,
-<<<<<<< HEAD
-    prefix: process.env.REDIS_PREFIX || 'PharmaPilot:saas:',
-=======
     prefix: process.env.REDIS_PREFIX || 'PharmacyCopilot:saas:',
->>>>>>> 4d0ddee1
     retryDelayOnFailover: 100,
     maxRetriesPerRequest: 3
   },
@@ -615,11 +534,7 @@
         pass: process.env.SMTP_PASS
       }
     },
-<<<<<<< HEAD
-    from: process.env.EMAIL_FROM || 'noreply@PharmaPilot.com'
-=======
     from: process.env.EMAIL_FROM || 'noreply@PharmacyCopilot.com'
->>>>>>> 4d0ddee1
   },
 
   sms: {
@@ -676,35 +591,20 @@
 #### Nginx SSL Configuration
 
 ```nginx
-<<<<<<< HEAD
-# /etc/nginx/sites-available/PharmaPilot-saas
-server {
-    listen 80;
-    server_name admin.PharmaPilot.com;
-=======
 # /etc/nginx/sites-available/PharmacyCopilot-saas
 server {
     listen 80;
     server_name admin.PharmacyCopilot.com;
->>>>>>> 4d0ddee1
     return 301 https://$server_name$request_uri;
 }
 
 server {
     listen 443 ssl http2;
-<<<<<<< HEAD
-    server_name admin.PharmaPilot.com;
-
-    # SSL Configuration
-    ssl_certificate /etc/nginx/ssl/PharmaPilot.crt;
-    ssl_certificate_key /etc/nginx/ssl/PharmaPilot.key;
-=======
     server_name admin.PharmacyCopilot.com;
 
     # SSL Configuration
     ssl_certificate /etc/nginx/ssl/PharmacyCopilot.crt;
     ssl_certificate_key /etc/nginx/ssl/PharmacyCopilot.key;
->>>>>>> 4d0ddee1
     ssl_protocols TLSv1.2 TLSv1.3;
     ssl_ciphers ECDHE-RSA-AES256-GCM-SHA512:DHE-RSA-AES256-GCM-SHA512:ECDHE-RSA-AES256-GCM-SHA384:DHE-RSA-AES256-GCM-SHA384;
     ssl_prefer_server_ciphers off;
@@ -717,11 +617,7 @@
     add_header X-Frame-Options DENY always;
     add_header X-XSS-Protection "1; mode=block" always;
     add_header Referrer-Policy "strict-origin-when-cross-origin" always;
-<<<<<<< HEAD
-    add_header Content-Security-Policy "default-src 'self'; script-src 'self' 'unsafe-inline'; style-src 'self' 'unsafe-inline'; img-src 'self' data: https:; font-src 'self'; connect-src 'self' https://api.PharmaPilot.com;" always;
-=======
     add_header Content-Security-Policy "default-src 'self'; script-src 'self' 'unsafe-inline'; style-src 'self' 'unsafe-inline'; img-src 'self' data: https:; font-src 'self'; connect-src 'self' https://api.PharmacyCopilot.com;" always;
->>>>>>> 4d0ddee1
 
     # Proxy Configuration
     location / {
@@ -739,22 +635,14 @@
 
     # Static Files
     location /static/ {
-<<<<<<< HEAD
-        alias /opt/PharmaPilot/saas-settings/public/;
-=======
         alias /opt/PharmacyCopilot/saas-settings/public/;
->>>>>>> 4d0ddee1
         expires 1y;
         add_header Cache-Control "public, immutable";
     }
 
     # File Uploads
     location /uploads/ {
-<<<<<<< HEAD
-        alias /var/lib/PharmaPilot/uploads/;
-=======
         alias /var/lib/PharmacyCopilot/uploads/;
->>>>>>> 4d0ddee1
         expires 1y;
         add_header Cache-Control "public";
     }
@@ -833,11 +721,7 @@
         styleSrc: ["'self'", "'unsafe-inline'"],
         imgSrc: ["'self'", "data:", "https:"],
         fontSrc: ["'self'"],
-<<<<<<< HEAD
-        connectSrc: ["'self'", "https://api.PharmaPilot.com"]
-=======
         connectSrc: ["'self'", "https://api.PharmacyCopilot.com"]
->>>>>>> 4d0ddee1
       }
     },
     hsts: {
@@ -1048,17 +932,10 @@
 set -e
 
 # Configuration
-<<<<<<< HEAD
-APP_NAME="PharmaPilot-saas-settings"
-APP_DIR="/opt/PharmaPilot/saas-settings"
-BACKUP_DIR="/opt/PharmaPilot/backups"
-USER="PharmaPilot"
-=======
 APP_NAME="PharmacyCopilot-saas-settings"
 APP_DIR="/opt/PharmacyCopilot/saas-settings"
 BACKUP_DIR="/opt/PharmacyCopilot/backups"
 USER="PharmacyCopilot"
->>>>>>> 4d0ddee1
 NODE_ENV="production"
 
 echo "Starting deployment of $APP_NAME..."
@@ -1120,11 +997,7 @@
 // ecosystem.config.js
 module.exports = {
   apps: [{
-<<<<<<< HEAD
-    name: 'PharmaPilot-saas-settings',
-=======
     name: 'PharmacyCopilot-saas-settings',
->>>>>>> 4d0ddee1
     script: './dist/server.js',
     instances: 'max',
     exec_mode: 'cluster',
@@ -1136,15 +1009,9 @@
       NODE_ENV: 'production',
       PORT: 3000
     },
-<<<<<<< HEAD
-    error_file: '/var/log/PharmaPilot/err.log',
-    out_file: '/var/log/PharmaPilot/out.log',
-    log_file: '/var/log/PharmaPilot/combined.log',
-=======
     error_file: '/var/log/PharmacyCopilot/err.log',
     out_file: '/var/log/PharmacyCopilot/out.log',
     log_file: '/var/log/PharmacyCopilot/combined.log',
->>>>>>> 4d0ddee1
     time: true,
     max_memory_restart: '1G',
     node_args: '--max-old-space-size=1024',
@@ -1186,28 +1053,12 @@
 
 # Create app user
 RUN addgroup -g 1001 -S nodejs
-<<<<<<< HEAD
-RUN adduser -S PharmaPilot -u 1001
-=======
 RUN adduser -S PharmacyCopilot -u 1001
->>>>>>> 4d0ddee1
 
 # Set working directory
 WORKDIR /app
 
 # Copy built application
-<<<<<<< HEAD
-COPY --from=builder --chown=PharmaPilot:nodejs /app/dist ./dist
-COPY --from=builder --chown=PharmaPilot:nodejs /app/node_modules ./node_modules
-COPY --from=builder --chown=PharmaPilot:nodejs /app/package*.json ./
-
-# Create necessary directories
-RUN mkdir -p /var/log/PharmaPilot /var/lib/PharmaPilot/uploads
-RUN chown -R PharmaPilot:nodejs /var/log/PharmaPilot /var/lib/PharmaPilot
-
-# Switch to app user
-USER PharmaPilot
-=======
 COPY --from=builder --chown=PharmacyCopilot:nodejs /app/dist ./dist
 COPY --from=builder --chown=PharmacyCopilot:nodejs /app/node_modules ./node_modules
 COPY --from=builder --chown=PharmacyCopilot:nodejs /app/package*.json ./
@@ -1218,7 +1069,6 @@
 
 # Switch to app user
 USER PharmacyCopilot
->>>>>>> 4d0ddee1
 
 # Expose port
 EXPOSE 3000
@@ -1252,17 +1102,10 @@
       - db
       - redis
     volumes:
-<<<<<<< HEAD
-      - ./logs:/var/log/PharmaPilot
-      - ./uploads:/var/lib/PharmaPilot/uploads
-    networks:
-      - PharmaPilot-network
-=======
       - ./logs:/var/log/PharmacyCopilot
       - ./uploads:/var/lib/PharmacyCopilot/uploads
     networks:
       - PharmacyCopilot-network
->>>>>>> 4d0ddee1
     deploy:
       replicas: 2
       resources:
@@ -1277,13 +1120,8 @@
     image: postgres:14
     restart: unless-stopped
     environment:
-<<<<<<< HEAD
-      - POSTGRES_DB=PharmaPilot_production
-      - POSTGRES_USER=PharmaPilot_user
-=======
       - POSTGRES_DB=PharmacyCopilot_production
       - POSTGRES_USER=PharmacyCopilot_user
->>>>>>> 4d0ddee1
       - POSTGRES_PASSWORD_FILE=/run/secrets/db_password
     secrets:
       - db_password
@@ -1291,11 +1129,7 @@
       - postgres_data:/var/lib/postgresql/data
       - ./backups:/backups
     networks:
-<<<<<<< HEAD
-      - PharmaPilot-network
-=======
       - PharmacyCopilot-network
->>>>>>> 4d0ddee1
     deploy:
       resources:
         limits:
@@ -1311,11 +1145,7 @@
     volumes:
       - redis_data:/data
     networks:
-<<<<<<< HEAD
-      - PharmaPilot-network
-=======
       - PharmacyCopilot-network
->>>>>>> 4d0ddee1
 
   nginx:
     image: nginx:alpine
@@ -1329,22 +1159,14 @@
     depends_on:
       - app
     networks:
-<<<<<<< HEAD
-      - PharmaPilot-network
-=======
       - PharmacyCopilot-network
->>>>>>> 4d0ddee1
 
 volumes:
   postgres_data:
   redis_data:
 
 networks:
-<<<<<<< HEAD
-  PharmaPilot-network:
-=======
   PharmacyCopilot-network:
->>>>>>> 4d0ddee1
     driver: bridge
 
 secrets:
@@ -1402,13 +1224,8 @@
 
 DB_HOST="localhost"
 DB_PORT="5432"
-<<<<<<< HEAD
-DB_NAME="PharmaPilot_production"
-DB_USER="PharmaPilot_user"
-=======
 DB_NAME="PharmacyCopilot_production"
 DB_USER="PharmacyCopilot_user"
->>>>>>> 4d0ddee1
 
 # Test database connection
 if PGPASSWORD=$DB_PASSWORD psql -h $DB_HOST -p $DB_PORT -U $DB_USER -d $DB_NAME -c "SELECT 1;" > /dev/null 2>&1; then
@@ -1440,11 +1257,7 @@
 #!/bin/bash
 # test_endpoints.sh
 
-<<<<<<< HEAD
-BASE_URL="https://admin.PharmaPilot.com"
-=======
 BASE_URL="https://admin.PharmacyCopilot.com"
->>>>>>> 4d0ddee1
 API_KEY="your_test_api_key"
 
 # Test health endpoint
@@ -1460,11 +1273,7 @@
 echo "Testing authentication..."
 AUTH_RESPONSE=$(curl -s -X POST "$BASE_URL/api/auth/login" \
     -H "Content-Type: application/json" \
-<<<<<<< HEAD
-    -d '{"email":"test@PharmaPilot.com","password":"testpassword"}')
-=======
     -d '{"email":"test@PharmacyCopilot.com","password":"testpassword"}')
->>>>>>> 4d0ddee1
 
 if echo "$AUTH_RESPONSE" | grep -q "token"; then
     echo "Authentication: OK"
@@ -1495,11 +1304,7 @@
 const autocannon = require('autocannon');
 
 const instance = autocannon({
-<<<<<<< HEAD
-  url: 'https://admin.PharmaPilot.com',
-=======
   url: 'https://admin.PharmacyCopilot.com',
->>>>>>> 4d0ddee1
   connections: 10,
   pipelining: 1,
   duration: 30,
@@ -1545,11 +1350,7 @@
     this.client = new StatsD({
       host: 'localhost',
       port: 8125,
-<<<<<<< HEAD
-      prefix: 'PharmaPilot.saas.',
-=======
       prefix: 'PharmacyCopilot.saas.',
->>>>>>> 4d0ddee1
       globalTags: {
         env: config.app.env,
         service: 'saas-settings'
@@ -1655,11 +1456,7 @@
 ```yaml
 # alerts.yml
 groups:
-<<<<<<< HEAD
-  - name: PharmaPilot-saas-settings
-=======
   - name: PharmacyCopilot-saas-settings
->>>>>>> 4d0ddee1
     rules:
       - alert: HighErrorRate
         expr: rate(http_requests_total{status_code=~"5.."}[5m]) > 0.1
