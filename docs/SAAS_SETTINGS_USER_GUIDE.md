--- conflicted
+++ resolved
@@ -23,21 +23,13 @@
 
 ### Prerequisites
 
-<<<<<<< HEAD
-- Super administrator access to the PharmaPilot platform
-=======
 - Super administrator access to the PharmacyCopilot platform
->>>>>>> 4d0ddee1
 - Modern web browser (Chrome 90+, Firefox 88+, Safari 14+, Edge 90+)
 - Understanding of pharmacy operations and user roles
 
 ### Accessing the SaaS Settings Module
 
-<<<<<<< HEAD
-1. **Login** to the PharmaPilot platform with your super administrator credentials
-=======
 1. **Login** to the PharmacyCopilot platform with your super administrator credentials
->>>>>>> 4d0ddee1
 2. **Navigate** to the main menu and select "System Administration"
 3. **Click** on "SaaS Settings" to access the module
 4. **Verify** your permissions - you should see all administrative options
@@ -1014,24 +1006,14 @@
 #### Internal Support
 
 **Technical Support:**
-<<<<<<< HEAD
-- **Email**: tech-support@PharmaPilot.com
-=======
 - **Email**: tech-support@PharmacyCopilot.com
->>>>>>> 4d0ddee1
 - **Phone**: +234-XXX-XXX-XXXX (24/7 for critical issues)
 - **Slack**: #saas-admin-support channel
 
 **Documentation:**
-<<<<<<< HEAD
-- **API Documentation**: [https://docs.PharmaPilot.com/api](https://docs.PharmaPilot.com/api)
-- **User Guides**: [https://docs.PharmaPilot.com/guides](https://docs.PharmaPilot.com/guides)
-- **Video Tutorials**: [https://learn.PharmaPilot.com](https://learn.PharmaPilot.com)
-=======
 - **API Documentation**: [https://docs.PharmacyCopilot.com/api](https://docs.PharmacyCopilot.com/api)
 - **User Guides**: [https://docs.PharmacyCopilot.com/guides](https://docs.PharmacyCopilot.com/guides)
 - **Video Tutorials**: [https://learn.PharmacyCopilot.com](https://learn.PharmacyCopilot.com)
->>>>>>> 4d0ddee1
 
 #### External Resources
 
@@ -1104,11 +1086,7 @@
 
 ## Conclusion
 
-<<<<<<< HEAD
-The SaaS Settings Module provides comprehensive tools for managing your PharmaPilot platform. This guide covers the essential functions and best practices for effective system administration.
-=======
 The SaaS Settings Module provides comprehensive tools for managing your PharmacyCopilot platform. This guide covers the essential functions and best practices for effective system administration.
->>>>>>> 4d0ddee1
 
 For additional support or questions not covered in this guide, please contact the technical support team or refer to the online documentation portal.
 
