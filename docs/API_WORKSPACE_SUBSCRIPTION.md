# Workspace Subscription & RBAC API Documentation

## Overview

<<<<<<< HEAD
This document provides comprehensive API documentation for the workspace-level subscription management, invitation system, usage enforcement, and enhanced RBAC features in the PharmaPilot SaaS application.
=======
This document provides comprehensive API documentation for the workspace-level subscription management, invitation system, usage enforcement, and enhanced RBAC features in the PharmacyCopilot SaaS application.
>>>>>>> 4d0ddee1

## Base URL

```
<<<<<<< HEAD
Production: https://api.PharmaPilot.com
=======
Production: https://api.PharmacyCopilot.com
>>>>>>> 4d0ddee1
Development: http://localhost:5000
```

## Authentication

All API endpoints require authentication via JWT token in the Authorization header:

```
Authorization: Bearer <jwt_token>
```

## Common Response Format

### Success Response

```json
{
  "success": true,
  "message": "Operation completed successfully",
  "data": {
    // Response data
  }
}
```

### Error Response

```json
{
  "success": false,
  "message": "Error description",
  "code": "ERROR_CODE",
  "details": {
    // Additional error details
  },
  "upgradeRequired": false,
  "upgradeTo": "premium",
  "retryAfter": 3600
}
```

## Error Codes

| Code                        | Description                                       |
| --------------------------- | ------------------------------------------------- |
| `INVITATION_LIMIT_EXCEEDED` | Workspace has reached maximum pending invitations |
| `USAGE_LIMIT_EXCEEDED`      | Plan usage limits have been reached               |
| `SUBSCRIPTION_EXPIRED`      | Workspace subscription has expired                |
| `INSUFFICIENT_PERMISSIONS`  | User lacks required permissions                   |
| `INVITATION_EXPIRED`        | Invitation code is expired or invalid             |
| `WORKSPACE_NOT_FOUND`       | Specified workspace does not exist                |
| `PLAN_NOT_FOUND`            | Subscription plan not found                       |
| `RATE_LIMIT_EXCEEDED`       | Too many requests, rate limit exceeded            |

## Rate Limiting

API endpoints are rate-limited to prevent abuse:

- **Invitation Creation**: 10 requests per hour per user
- **Subscription Changes**: 5 requests per hour per user
- **Payment Attempts**: 3 requests per 10 minutes per user
- **General API**: 1000 requests per hour per user

Rate limit headers are included in responses:

```
X-RateLimit-Limit: 10
X-RateLimit-Remaining: 9
X-RateLimit-Reset: 1640995200
```

---

# Invitation Management API

## Create Invitation

Creates a new invitation for a workspace.

**Endpoint:** `POST /api/workspaces/:id/invitations`

**Permissions Required:** `invitation.create` (Workspace Owner only)

**Rate Limits:**

- 10 requests per hour per user
- 5 requests per minute per IP

### Request Parameters

| Parameter | Type   | Location | Required | Description  |
| --------- | ------ | -------- | -------- | ------------ |
| `id`      | string | path     | Yes      | Workspace ID |

### Request Body

```json
{
  "email": "user@example.com",
  "role": "Pharmacist",
  "customMessage": "Welcome to our pharmacy team!"
}
```

| Field           | Type   | Required | Description                                           |
| --------------- | ------ | -------- | ----------------------------------------------------- |
| `email`         | string | Yes      | Valid email address of invitee                        |
| `role`          | string | Yes      | One of: `Owner`, `Pharmacist`, `Technician`, `Intern` |
| `customMessage` | string | No       | Optional custom message (max 500 chars)               |

### Response

**Success (201):**

```json
{
  "success": true,
  "message": "Invitation created and sent successfully",
  "data": {
    "invitation": {
      "id": "64a1b2c3d4e5f6789012345",
      "email": "user@example.com",
      "code": "ABC12345",
      "role": "Pharmacist",
      "status": "active",
      "expiresAt": "2024-01-02T10:00:00.000Z",
      "createdAt": "2024-01-01T10:00:00.000Z",
      "metadata": {
        "inviterName": "John Doe",
        "workspaceName": "Main Pharmacy",
        "customMessage": "Welcome to our pharmacy team!"
      }
    }
  }
}
```

**Error Responses:**

- **400 Bad Request:** Invalid input data
- **403 Forbidden:** Insufficient permissions
- **409 Conflict:** Invitation limit exceeded
- **429 Too Many Requests:** Rate limit exceeded

---

## Get Workspace Invitations

Retrieves all invitations for a workspace.

**Endpoint:** `GET /api/workspaces/:id/invitations`

**Permissions Required:** `invitation.view` (Workspace Owner only)

### Query Parameters

| Parameter | Type   | Required | Description                                               |
| --------- | ------ | -------- | --------------------------------------------------------- |
| `status`  | string | No       | Filter by status: `active`, `expired`, `used`, `canceled` |
| `page`    | number | No       | Page number (default: 1)                                  |
| `limit`   | number | No       | Items per page (default: 20, max: 100)                    |
| `sort`    | string | No       | Sort field: `createdAt`, `expiresAt`, `email`             |
| `order`   | string | No       | Sort order: `asc`, `desc` (default: `desc`)               |

### Response

**Success (200):**

```json
{
  "success": true,
  "data": {
    "invitations": [
      {
        "id": "64a1b2c3d4e5f6789012345",
        "email": "user@example.com",
        "code": "ABC12345",
        "role": "Pharmacist",
        "status": "active",
        "expiresAt": "2024-01-02T10:00:00.000Z",
        "createdAt": "2024-01-01T10:00:00.000Z",
        "metadata": {
          "inviterName": "John Doe",
          "workspaceName": "Main Pharmacy"
        }
      }
    ],
    "pagination": {
      "currentPage": 1,
      "totalPages": 1,
      "totalItems": 1,
      "itemsPerPage": 20
    },
    "stats": {
      "active": 1,
      "expired": 0,
      "used": 5,
      "canceled": 0,
      "total": 6
    }
  }
}
```

---

## Accept Invitation

Accepts an invitation and adds user to workspace.

**Endpoint:** `POST /api/invitations/:code/accept`

**Authentication:** Required (any authenticated user)

### Request Parameters

| Parameter | Type   | Location | Required | Description                 |
| --------- | ------ | -------- | -------- | --------------------------- |
| `code`    | string | path     | Yes      | 8-character invitation code |

### Request Body

```json
{
  "userData": {
    "firstName": "Jane",
    "lastName": "Smith",
    "phoneNumber": "+2348012345678"
  }
}
```

| Field                  | Type   | Required | Description                        |
| ---------------------- | ------ | -------- | ---------------------------------- |
| `userData`             | object | No       | Additional user data for new users |
| `userData.firstName`   | string | No       | User's first name                  |
| `userData.lastName`    | string | No       | User's last name                   |
| `userData.phoneNumber` | string | No       | User's phone number                |

### Response

**Success (200):**

```json
{
  "success": true,
  "message": "Invitation accepted successfully",
  "data": {
    "workspace": {
      "id": "64a1b2c3d4e5f6789012345",
      "name": "Main Pharmacy",
      "role": "Pharmacist"
    },
    "user": {
      "id": "64a1b2c3d4e5f6789012346",
      "email": "user@example.com",
      "firstName": "Jane",
      "lastName": "Smith"
    },
    "isNewUser": false
  }
}
```

**Error Responses:**

- **400 Bad Request:** Invalid invitation code
- **404 Not Found:** Invitation not found
- **409 Conflict:** Invitation expired or already used
- **422 Unprocessable Entity:** User already in workspace

---

## Validate Invitation

Validates an invitation code without accepting it.

**Endpoint:** `GET /api/invitations/:code/validate`

**Authentication:** Not required (public endpoint)

### Response

**Success (200):**

```json
{
  "success": true,
  "data": {
    "valid": true,
    "invitation": {
      "workspaceName": "Main Pharmacy",
      "role": "Pharmacist",
      "inviterName": "John Doe",
      "expiresAt": "2024-01-02T10:00:00.000Z",
      "customMessage": "Welcome to our team!"
    }
  }
}
```

**Invalid Invitation (200):**

```json
{
  "success": true,
  "data": {
    "valid": false,
    "reason": "expired",
    "message": "This invitation has expired"
  }
}
```

---

# Workspace Subscription Management API

## Get Workspace Subscription

Retrieves subscription details for a workspace.

**Endpoint:** `GET /api/subscriptions/workspace/:workspaceId`

**Permissions Required:** Workspace member or super_admin

### Response

**Success (200):**

```json
{
  "success": true,
  "data": {
    "subscription": {
      "id": "64a1b2c3d4e5f6789012345",
      "workspaceId": "64a1b2c3d4e5f6789012346",
      "planId": "64a1b2c3d4e5f6789012347",
      "status": "active",
      "tier": "premium",
      "startDate": "2024-01-01T00:00:00.000Z",
      "endDate": "2024-02-01T00:00:00.000Z",
      "trialEndDate": null,
      "priceAtPurchase": 25000,
      "billingInterval": "monthly",
      "nextBillingDate": "2024-02-01T00:00:00.000Z",
      "features": [
        "dashboard",
        "patient_management",
        "clinical_notes",
        "advanced_reports",
        "team_management",
        "api_access"
      ],
      "limits": {
        "patients": 500,
        "users": 5,
        "locations": 1,
        "storage": 5000,
        "apiCalls": 10000
      }
    },
    "workspace": {
      "id": "64a1b2c3d4e5f6789012346",
      "name": "Main Pharmacy",
      "subscriptionStatus": "active",
      "trialEndDate": null,
      "isTrialExpired": false
    },
    "plan": {
      "id": "64a1b2c3d4e5f6789012347",
      "name": "Premium",
      "code": "premium",
      "tier": "premium",
      "priceNGN": 25000,
      "description": "Advanced features for growing pharmacies"
    },
    "usage": {
      "patients": 245,
      "users": 3,
      "locations": 1,
      "storage": 2500,
      "apiCalls": 5420
    },
    "billing": {
      "daysRemaining": 15,
      "isExpired": false,
      "isInGracePeriod": false,
      "autoRenew": true
    }
  }
}
```

---

## Create Trial Subscription

Creates a trial subscription for a new workspace.

**Endpoint:** `POST /api/subscriptions/workspace/trial`

**Permissions Required:** `subscription.manage` (Workspace Owner)

### Request Body

```json
{
  "workspaceId": "64a1b2c3d4e5f6789012346",
  "trialDurationDays": 14
}
```

### Response

**Success (201):**

```json
{
  "success": true,
  "message": "Trial subscription created successfully",
  "data": {
    "subscription": {
      "id": "64a1b2c3d4e5f6789012345",
      "workspaceId": "64a1b2c3d4e5f6789012346",
      "status": "trial",
      "tier": "free_trial",
      "trialEndDate": "2024-01-15T00:00:00.000Z",
      "features": ["*"],
      "limits": {
        "patients": null,
        "users": null,
        "locations": 1,
        "storage": null,
        "apiCalls": null
      }
    }
  }
}
```

---

## Upgrade Workspace Subscription

Upgrades a workspace subscription to a higher tier.

**Endpoint:** `POST /api/subscriptions/workspace/upgrade`

**Permissions Required:** `subscription.manage` (Workspace Owner)

### Request Body

```json
{
  "planId": "64a1b2c3d4e5f6789012347",
  "billingInterval": "monthly",
  "paymentMethodId": "pm_1234567890"
}
```

### Response

**Success (200):**

```json
{
  "success": true,
  "message": "Subscription upgraded successfully",
  "data": {
    "subscription": {
      "id": "64a1b2c3d4e5f6789012345",
      "status": "active",
      "tier": "premium",
      "upgradedAt": "2024-01-01T10:00:00.000Z"
    },
    "payment": {
      "id": "64a1b2c3d4e5f6789012348",
      "amount": 25000,
      "status": "succeeded",
      "proratedAmount": 15000
    },
    "featuresActivated": ["advanced_reports", "team_management", "api_access"]
  }
}
```

---

# Usage Monitoring API

## Get Workspace Usage Statistics

Retrieves current usage statistics for a workspace.

**Endpoint:** `GET /api/usage/stats`

**Authentication:** Required (workspace member)

### Response

**Success (200):**

```json
{
  "success": true,
  "data": {
    "workspace": {
      "id": "64a1b2c3d4e5f6789012346",
      "name": "Main Pharmacy"
    },
    "plan": {
      "name": "Premium",
      "tier": "premium"
    },
    "usage": {
      "patients": {
        "current": 245,
        "limit": 500,
        "percentage": 49,
        "unlimited": false
      },
      "users": {
        "current": 3,
        "limit": 5,
        "percentage": 60,
        "unlimited": false
      },
      "locations": {
        "current": 1,
        "limit": 1,
        "percentage": 100,
        "unlimited": false
      },
      "storage": {
        "current": 2500,
        "limit": 5000,
        "percentage": 50,
        "unlimited": false,
        "unit": "MB"
      },
      "apiCalls": {
        "current": 5420,
        "limit": 10000,
        "percentage": 54.2,
        "unlimited": false,
        "period": "monthly"
      }
    },
    "alerts": [
      {
        "type": "warning",
        "resource": "users",
        "message": "You're using 60% of your user limit",
        "threshold": 60,
        "upgradeRecommended": false
      }
    ],
    "lastUpdated": "2024-01-01T10:00:00.000Z"
  }
}
```

---

## Get Usage Analytics

Retrieves detailed usage analytics (owners only).

**Endpoint:** `GET /api/usage/analytics`

**Permissions Required:** `workspace.analytics` (Workspace Owner)

### Query Parameters

| Parameter  | Type   | Required | Description                                                   |
| ---------- | ------ | -------- | ------------------------------------------------------------- |
| `period`   | string | No       | Time period: `7d`, `30d`, `90d`, `1y` (default: `30d`)        |
| `resource` | string | No       | Specific resource: `patients`, `users`, `storage`, `apiCalls` |

### Response

**Success (200):**

```json
{
  "success": true,
  "data": {
    "period": "30d",
    "trends": {
      "patients": {
        "current": 245,
        "previous": 220,
        "change": 25,
        "changePercentage": 11.36,
        "trend": "increasing"
      },
      "users": {
        "current": 3,
        "previous": 2,
        "change": 1,
        "changePercentage": 50,
        "trend": "increasing"
      }
    },
    "dailyUsage": [
      {
        "date": "2024-01-01",
        "patients": 240,
        "users": 3,
        "apiCalls": 450
      }
    ],
    "projections": {
      "patients": {
        "nextMonth": 270,
        "limitReachedDate": "2024-06-15",
        "upgradeRecommendedDate": "2024-05-15"
      }
    }
  }
}
```

---

# Location Management API

## Get Workspace Locations

Retrieves all locations for a workspace.

**Endpoint:** `GET /api/locations`

**Permissions Required:** `location.read` (Multi-location feature required)

### Response

**Success (200):**

```json
{
  "success": true,
  "data": {
    "locations": [
      {
        "id": "64a1b2c3d4e5f6789012345",
        "name": "Main Branch",
        "address": "123 Main Street, Lagos",
        "isPrimary": true,
        "isActive": true,
        "metadata": {
          "phoneNumber": "+2348012345678",
          "email": "main@pharmacy.com",
          "manager": "John Doe"
        },
        "stats": {
          "patientsCount": 150,
          "usersCount": 2,
          "lastActivity": "2024-01-01T10:00:00.000Z"
        },
        "createdAt": "2024-01-01T00:00:00.000Z"
      }
    ],
    "summary": {
      "total": 1,
      "active": 1,
      "primary": 1
    }
  }
}
```

---

## Create Location

Creates a new location for the workspace.

**Endpoint:** `POST /api/locations`

**Permissions Required:** `location.create` (Workspace Owner, Multi-location plan)

### Request Body

```json
{
  "name": "Branch 2",
  "address": "456 Second Street, Abuja",
  "metadata": {
    "phoneNumber": "+2348087654321",
    "email": "branch2@pharmacy.com",
    "manager": "Jane Smith"
  }
}
```

### Response

**Success (201):**

```json
{
  "success": true,
  "message": "Location created successfully",
  "data": {
    "location": {
      "id": "64a1b2c3d4e5f6789012346",
      "name": "Branch 2",
      "address": "456 Second Street, Abuja",
      "isPrimary": false,
      "isActive": true,
      "metadata": {
        "phoneNumber": "+2348087654321",
        "email": "branch2@pharmacy.com",
        "manager": "Jane Smith"
      },
      "createdAt": "2024-01-01T10:00:00.000Z"
    }
  }
}
```

**Error Responses:**

- **403 Forbidden:** Multi-location feature not available in current plan
- **409 Conflict:** Location limit exceeded

---

# Integration Guides

## Frontend Integration

### Authentication Setup

```typescript
// Set up API client with authentication
import axios from 'axios';

const apiClient = axios.create({
  baseURL: process.env.REACT_APP_API_URL,
  timeout: 10000,
});

// Add auth token to requests
apiClient.interceptors.request.use((config) => {
  const token = localStorage.getItem('authToken');
  if (token) {
    config.headers.Authorization = `Bearer ${token}`;
  }
  return config;
});

// Handle auth errors
apiClient.interceptors.response.use(
  (response) => response,
  (error) => {
    if (error.response?.status === 401) {
      // Redirect to login
      window.location.href = '/login';
    }
    return Promise.reject(error);
  }
);
```

### Invitation Flow Integration

```typescript
// Create invitation
const createInvitation = async (
  workspaceId: string,
  invitationData: {
    email: string;
    role: string;
    customMessage?: string;
  }
) => {
  try {
    const response = await apiClient.post(
      `/api/workspaces/${workspaceId}/invitations`,
      invitationData
    );
    return response.data;
  } catch (error) {
    if (error.response?.status === 409) {
      throw new Error('Invitation limit exceeded. Please upgrade your plan.');
    }
    throw error;
  }
};

// Accept invitation
const acceptInvitation = async (code: string, userData?: any) => {
  const response = await apiClient.post(`/api/invitations/${code}/accept`, {
    userData,
  });
  return response.data;
};
```

### Usage Monitoring Integration

```typescript
// Get usage statistics
const getUsageStats = async () => {
  const response = await apiClient.get('/api/usage/stats');
  return response.data;
};

// Usage warning component
const UsageWarning: React.FC = () => {
  const [usage, setUsage] = useState(null);

  useEffect(() => {
    getUsageStats().then(setUsage);
  }, []);

  if (!usage?.alerts?.length) return null;

  return (
    <div className="usage-alerts">
      {usage.alerts.map((alert, index) => (
        <div key={index} className={`alert alert-${alert.type}`}>
          {alert.message}
          {alert.upgradeRecommended && (
            <button onClick={() => navigateToUpgrade()}>Upgrade Plan</button>
          )}
        </div>
      ))}
    </div>
  );
};
```

### Subscription Management Integration

```typescript
// Get subscription details
const getSubscription = async (workspaceId: string) => {
  const response = await apiClient.get(
    `/api/subscriptions/workspace/${workspaceId}`
  );
  return response.data;
};

// Upgrade subscription
const upgradeSubscription = async (planId: string, billingInterval: string) => {
  const response = await apiClient.post(
    '/api/subscriptions/workspace/upgrade',
    {
      planId,
      billingInterval,
    }
  );
  return response.data;
};
```

## Webhook Integration

### Subscription Status Changes

```typescript
// Webhook endpoint for subscription updates
app.post('/webhooks/subscription', (req, res) => {
  const { workspaceId, status, planId } = req.body;

  // Update local subscription cache
  updateSubscriptionCache(workspaceId, { status, planId });

  // Notify connected users via WebSocket
  notifyWorkspaceUsers(workspaceId, {
    type: 'subscription_updated',
    status,
    planId,
  });

  res.status(200).json({ received: true });
});
```

## Error Handling Best Practices

### Graceful Degradation

```typescript
// Handle feature access gracefully
const useFeatureAccess = (feature: string) => {
  const [hasAccess, setHasAccess] = useState(false);
  const [loading, setLoading] = useState(true);

  useEffect(() => {
    checkFeatureAccess(feature)
      .then(setHasAccess)
      .catch(() => setHasAccess(false))
      .finally(() => setLoading(false));
  }, [feature]);

  return { hasAccess, loading };
};

// Usage in components
const AdvancedReports: React.FC = () => {
  const { hasAccess, loading } = useFeatureAccess('advanced_reports');

  if (loading) return <LoadingSpinner />;

  if (!hasAccess) {
    return (
      <UpgradePrompt
        feature="Advanced Reports"
        description="Get detailed analytics and custom reports"
      />
    );
  }

  return <ReportsComponent />;
};
```

### Rate Limit Handling

```typescript
// Handle rate limits with exponential backoff
const apiClientWithRetry = axios.create({
  baseURL: process.env.REACT_APP_API_URL,
});

apiClientWithRetry.interceptors.response.use(
  (response) => response,
  async (error) => {
    if (error.response?.status === 429) {
      const retryAfter = error.response.headers['retry-after'];
      const delay = retryAfter ? parseInt(retryAfter) * 1000 : 1000;

      await new Promise((resolve) => setTimeout(resolve, delay));
      return apiClientWithRetry.request(error.config);
    }
    return Promise.reject(error);
  }
);
```

---

# Troubleshooting Guide

## Common Issues

### 1. Invitation Not Received

**Problem:** User reports not receiving invitation email

**Troubleshooting Steps:**

1. Check spam/junk folder
2. Verify email address is correct
3. Check invitation status via API:
   ```bash
   GET /api/workspaces/:id/invitations
   ```
4. Resend invitation if needed
5. Check email delivery logs

**API Check:**

```bash
curl -X GET \
<<<<<<< HEAD
  "https://api.PharmaPilot.com/api/workspaces/64a1b2c3d4e5f6789012345/invitations" \
=======
  "https://api.PharmacyCopilot.com/api/workspaces/64a1b2c3d4e5f6789012345/invitations" \
>>>>>>> 4d0ddee1
  -H "Authorization: Bearer YOUR_TOKEN"
```

### 2. Subscription Upgrade Failed

**Problem:** Subscription upgrade fails or doesn't activate features

**Troubleshooting Steps:**

1. Check payment status
2. Verify subscription status:
   ```bash
   GET /api/subscriptions/workspace/:workspaceId
   ```
3. Check for pending payments
4. Verify plan features are activated
5. Clear application cache

### 3. Usage Limits Not Updating

**Problem:** Usage statistics not reflecting recent changes

**Troubleshooting Steps:**

1. Check last updated timestamp
2. Trigger manual recalculation:
   ```bash
   POST /api/usage/recalculate
   ```
3. Verify database connectivity
4. Check cron job status

### 4. Permission Denied Errors

**Problem:** User getting 403 errors despite having correct role

**Troubleshooting Steps:**

1. Verify user's workspace membership
2. Check user's role in workspace
3. Verify plan includes required features
4. Check permission matrix configuration
5. Clear user session and re-authenticate

**Debug API Call:**

```bash
curl -X GET \
<<<<<<< HEAD
  "https://api.PharmaPilot.com/api/user/permissions" \
=======
  "https://api.PharmacyCopilot.com/api/user/permissions" \
>>>>>>> 4d0ddee1
  -H "Authorization: Bearer YOUR_TOKEN"
```

### 5. Rate Limit Issues

**Problem:** Getting 429 Too Many Requests errors

**Solutions:**

1. Implement exponential backoff
2. Cache API responses where possible
3. Use batch operations when available
4. Contact support for rate limit increase

## Error Response Examples

### Invitation Limit Exceeded

```json
{
  "success": false,
  "message": "Invitation limit exceeded",
  "code": "INVITATION_LIMIT_EXCEEDED",
  "details": {
    "currentPendingInvitations": 20,
    "maxAllowed": 20,
    "planTier": "basic"
  },
  "upgradeRequired": true,
  "upgradeTo": "premium"
}
```

### Usage Limit Exceeded

```json
{
  "success": false,
  "message": "Patient limit exceeded",
  "code": "USAGE_LIMIT_EXCEEDED",
  "details": {
    "resource": "patients",
    "currentUsage": 100,
    "limit": 100,
    "planTier": "basic"
  },
  "upgradeRequired": true,
  "upgradeTo": "premium"
}
```

### Subscription Expired

```json
{
  "success": false,
  "message": "Workspace subscription has expired",
  "code": "SUBSCRIPTION_EXPIRED",
  "details": {
    "expiredDate": "2024-01-01T00:00:00.000Z",
    "gracePeriodEnds": "2024-01-08T00:00:00.000Z",
    "isInGracePeriod": true
  },
  "upgradeRequired": true
}
```

## Support Contacts

<<<<<<< HEAD
- **Technical Support:** tech-support@PharmaPilot.com
- **Billing Issues:** billing@PharmaPilot.com
- **API Documentation:** developers@PharmaPilot.com
=======
- **Technical Support:** tech-support@PharmacyCopilot.com
- **Billing Issues:** billing@PharmacyCopilot.com
- **API Documentation:** developers@PharmacyCopilot.com
>>>>>>> 4d0ddee1
- **Emergency Support:** +234-800-PHARMA-1

---

_Last Updated: January 2024_
_API Version: 2.0_<|MERGE_RESOLUTION|>--- conflicted
+++ resolved
@@ -2,20 +2,12 @@
 
 ## Overview
 
-<<<<<<< HEAD
-This document provides comprehensive API documentation for the workspace-level subscription management, invitation system, usage enforcement, and enhanced RBAC features in the PharmaPilot SaaS application.
-=======
 This document provides comprehensive API documentation for the workspace-level subscription management, invitation system, usage enforcement, and enhanced RBAC features in the PharmacyCopilot SaaS application.
->>>>>>> 4d0ddee1
 
 ## Base URL
 
 ```
-<<<<<<< HEAD
-Production: https://api.PharmaPilot.com
-=======
 Production: https://api.PharmacyCopilot.com
->>>>>>> 4d0ddee1
 Development: http://localhost:5000
 ```
 
@@ -986,11 +978,7 @@
 
 ```bash
 curl -X GET \
-<<<<<<< HEAD
-  "https://api.PharmaPilot.com/api/workspaces/64a1b2c3d4e5f6789012345/invitations" \
-=======
   "https://api.PharmacyCopilot.com/api/workspaces/64a1b2c3d4e5f6789012345/invitations" \
->>>>>>> 4d0ddee1
   -H "Authorization: Bearer YOUR_TOKEN"
 ```
 
@@ -1039,11 +1027,7 @@
 
 ```bash
 curl -X GET \
-<<<<<<< HEAD
-  "https://api.PharmaPilot.com/api/user/permissions" \
-=======
   "https://api.PharmacyCopilot.com/api/user/permissions" \
->>>>>>> 4d0ddee1
   -H "Authorization: Bearer YOUR_TOKEN"
 ```
 
@@ -1113,15 +1097,9 @@
 
 ## Support Contacts
 
-<<<<<<< HEAD
-- **Technical Support:** tech-support@PharmaPilot.com
-- **Billing Issues:** billing@PharmaPilot.com
-- **API Documentation:** developers@PharmaPilot.com
-=======
 - **Technical Support:** tech-support@PharmacyCopilot.com
 - **Billing Issues:** billing@PharmacyCopilot.com
 - **API Documentation:** developers@PharmacyCopilot.com
->>>>>>> 4d0ddee1
 - **Emergency Support:** +234-800-PHARMA-1
 
 ---
