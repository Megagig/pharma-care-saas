--- conflicted
+++ resolved
@@ -43,11 +43,7 @@
 
 - Active pharmacist license
 - Basic computer literacy
-<<<<<<< HEAD
-- Familiarity with PharmaPilot platform
-=======
 - Familiarity with PharmacyCopilot platform
->>>>>>> 4d0ddee1
 - Understanding of clinical assessment principles
 
 ## Learning Objectives
@@ -82,11 +78,7 @@
 
 #### 1.2 System Overview
 
-<<<<<<< HEAD
-- Integration with existing PharmaPilot platform
-=======
 - Integration with existing PharmacyCopilot platform
->>>>>>> 4d0ddee1
 - Key features and capabilities
 - User roles and permissions
 - Subscription requirements and licensing
@@ -677,31 +669,19 @@
 
 **Training Support**
 
-<<<<<<< HEAD
-- Email: training@PharmaPilot.com
-=======
 - Email: training@PharmacyCopilot.com
->>>>>>> 4d0ddee1
 - Phone: 1-800-PHARMA-TRAIN
 - Hours: Monday-Friday, 8 AM - 6 PM EST
 
 **Technical Support**
 
-<<<<<<< HEAD
-- Email: support@PharmaPilot.com
-=======
 - Email: support@PharmacyCopilot.com
->>>>>>> 4d0ddee1
 - Phone: 1-800-PHARMA-TECH
 - Hours: 24/7 for critical issues
 
 **Clinical Support**
 
-<<<<<<< HEAD
-- Email: clinical@PharmaPilot.com
-=======
 - Email: clinical@PharmacyCopilot.com
->>>>>>> 4d0ddee1
 - Phone: 1-800-PHARMA-CLIN
 - Hours: Monday-Friday, 7 AM - 7 PM EST
 
