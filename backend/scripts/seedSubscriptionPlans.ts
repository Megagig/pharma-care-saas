--- conflicted
+++ resolved
@@ -389,11 +389,7 @@
       adminUser = await User.create({
         firstName: 'System',
         lastName: 'Admin',
-<<<<<<< HEAD
-        email: 'admin@PharmaPilotsaas.com',
-=======
         email: 'admin@PharmacyCopilotsaas.com',
->>>>>>> 4d0ddee1
         passwordHash: 'adminPassword123', // Will be hashed by pre-save hook
         role: 'super_admin',
         status: 'active',
