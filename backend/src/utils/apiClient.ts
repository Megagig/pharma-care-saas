import axios, { AxiosInstance, AxiosRequestConfig, AxiosResponse } from 'axios';
import logger from '../utils/logger';

export interface ApiClientConfig {
  baseURL: string;
  timeout?: number;
  headers?: Record<string, string>;
  retryAttempts?: number;
  retryDelay?: number;
  apiKey?: string;
}

export class ApiClient {
  private client: AxiosInstance;
  private retryAttempts: number;
  private retryDelay: number;

  constructor(config: ApiClientConfig) {
    this.retryAttempts = config.retryAttempts || 3;
    this.retryDelay = config.retryDelay || 1000;

    const defaultHeaders: Record<string, string> = {
      'Content-Type': 'application/json',
<<<<<<< HEAD
      'User-Agent': 'PharmaPilot-SaaS/1.0'
=======
      'User-Agent': 'PharmacyCopilot-SaaS/1.0'
>>>>>>> 4d0ddee1
    };

    if (config.apiKey) {
      defaultHeaders['Authorization'] = `Bearer ${config.apiKey}`;
    }

    this.client = axios.create({
      baseURL: config.baseURL,
      timeout: config.timeout || 30000,
      headers: {
        ...defaultHeaders,
        ...config.headers
      }
    });

    // Request interceptor for logging
    this.client.interceptors.request.use(
      (config) => {
        logger.info(`API Request: ${config.method?.toUpperCase()} ${config.url}`, {
          params: config.params,
          data: config.data
        });
        return config;
      },
      (error) => {
        logger.error('API Request Error:', error);
        return Promise.reject(error);
      }
    );

    // Response interceptor for logging and error handling
    this.client.interceptors.response.use(
      (response) => {
        logger.info(`API Response: ${response.status} ${response.config.url}`, {
          data: response.data,
          headers: response.headers
        });
        return response;
      },
      (error) => {
        logger.error('API Response Error:', {
          message: error.message,
          status: error.response?.status,
          data: error.response?.data,
          url: error.config?.url
        });
        return Promise.reject(error);
      }
    );
  }

  async get<T = any>(url: string, config?: AxiosRequestConfig): Promise<AxiosResponse<T>> {
    return this.executeWithRetry(() => this.client.get<T>(url, config));
  }

  async post<T = any>(url: string, data?: any, config?: AxiosRequestConfig): Promise<AxiosResponse<T>> {
    return this.executeWithRetry(() => this.client.post<T>(url, data, config));
  }

  async put<T = any>(url: string, data?: any, config?: AxiosRequestConfig): Promise<AxiosResponse<T>> {
    return this.executeWithRetry(() => this.client.put<T>(url, data, config));
  }

  async delete<T = any>(url: string, config?: AxiosRequestConfig): Promise<AxiosResponse<T>> {
    return this.executeWithRetry(() => this.client.delete<T>(url, config));
  }

  private async executeWithRetry<T>(
    operation: () => Promise<AxiosResponse<T>>
  ): Promise<AxiosResponse<T>> {
    let lastError: any;

    for (let attempt = 1; attempt <= this.retryAttempts; attempt++) {
      try {
        return await operation();
      } catch (error: any) {
        lastError = error;
        
        // Don't retry on client errors (4xx) except for 429 (rate limit)
        if (error.response?.status >= 400 && error.response?.status < 500 && error.response?.status !== 429) {
          throw error;
        }

        if (attempt === this.retryAttempts) {
          logger.error(`API call failed after ${this.retryAttempts} attempts:`, error);
          throw error;
        }

        const delay = this.retryDelay * Math.pow(2, attempt - 1); // Exponential backoff
        logger.warn(`API call failed (attempt ${attempt}/${this.retryAttempts}), retrying in ${delay}ms:`, error.message);
        
        await new Promise(resolve => setTimeout(resolve, delay));
      }
    }

    throw lastError;
  }

  // Method to set custom headers for specific requests
  setHeader(key: string, value: string): void {
    this.client.defaults.headers.common[key] = value;
  }

  // Method to remove headers
  removeHeader(key: string): void {
    delete this.client.defaults.headers.common[key];
  }

  // Method to get current configuration
  getConfig(): any {
    return {
      baseURL: this.client.defaults.baseURL,
      timeout: this.client.defaults.timeout,
      headers: this.client.defaults.headers
    };
  }
}

export default ApiClient;<|MERGE_RESOLUTION|>--- conflicted
+++ resolved
@@ -21,11 +21,7 @@
 
     const defaultHeaders: Record<string, string> = {
       'Content-Type': 'application/json',
-<<<<<<< HEAD
-      'User-Agent': 'PharmaPilot-SaaS/1.0'
-=======
       'User-Agent': 'PharmacyCopilot-SaaS/1.0'
->>>>>>> 4d0ddee1
     };
 
     if (config.apiKey) {
