// Email helper utilities for background job notifications
import { sendEmail as sendBasicEmail } from './email';

interface EmailTemplateOptions {
    to: string;
    subject: string;
    template: string;
    data?: Record<string, any>;
    attachments?: Array<{
        filename: string;
        path: string;
    }>;
}

interface SendEmailOptions {
    to: string;
    subject: string;
    template?: string;
    data?: Record<string, any>;
    text?: string;
    html?: string;
    attachments?: Array<{
        filename: string;
        path: string;
    }>;
}

/**
 * Send email with template support for background job notifications
 */
export const sendTemplatedEmail = async (options: SendEmailOptions): Promise<any> => {
    try {
        let htmlContent: string | undefined;
        let textContent: string | undefined;

        // If template is provided, generate HTML content
        if (options.template) {
            htmlContent = generateEmailTemplate(options.template, options.data || {});
        } else if (options.html) {
            htmlContent = options.html;
        }

        if (options.text) {
            textContent = options.text;
        } else if (options.data) {
            // Generate text content from data if no text provided
            textContent = generateTextContent(options.data);
        }

        const emailOptions = {
            to: options.to,
            subject: options.subject,
            html: htmlContent,
            text: textContent
        };

        return await sendBasicEmail(emailOptions);
    } catch (error) {
        console.error('Failed to send email from emailHelpers:', error);
        throw error;
    }
};

/**
 * Generate HTML email template based on template name
 */
function generateEmailTemplate(template: string, data: Record<string, any>): string {
    const templates: Record<string, string> = {
        'export-ready': `
            <h2>Report Export Ready</h2>
            <p>Your report export is ready for download.</p>
            <div style="margin: 20px 0; padding: 15px; background-color: #f8f9fa; border-radius: 5px;">
                <h3>${data.fileName || 'Report'}</h3>
                <p><strong>Format:</strong> ${data.format || 'PDF'}</p>
                <p><a href="${data.downloadLink || '#'}" style="background-color: #007bff; color: white; padding: 10px 20px; text-decoration: none; border-radius: 5px;">Download Report</a></p>
            </div>
<<<<<<< HEAD
            <p>This report was generated automatically by PharmaPilot SaaS.</p>
=======
            <p>This report was generated automatically by PharmacyCopilot SaaS.</p>
>>>>>>> 4d0ddee1
        `,
        'export-failed': `
            <h2>Report Export Failed</h2>
            <p>We encountered an issue while generating your report export.</p>
            <div style="margin: 20px 0; padding: 15px; background-color: #f8d7da; border-radius: 5px;">
                <h3>${data.fileName || 'Report'}</h3>
                <p><strong>Error:</strong> ${data.error || 'Unknown error occurred'}</p>
            </div>
            <p>Please try again or contact support if the problem persists.</p>
        `,
        'scheduled-report': `
            <h2>Scheduled Report</h2>
            <p>Your scheduled report has been generated and is attached.</p>
            <div style="margin: 20px 0; padding: 15px; background-color: #f8f9fa; border-radius: 5px;">
                <h3>${data.reportType || 'Report'}</h3>
                <p><strong>Generated:</strong> ${data.generatedAt || new Date().toLocaleString()}</p>
                <p><strong>Formats:</strong> ${data.formats || 'PDF'}</p>
            </div>
<<<<<<< HEAD
            <p>This report was generated automatically by PharmaPilot SaaS.</p>
=======
            <p>This report was generated automatically by PharmacyCopilot SaaS.</p>
>>>>>>> 4d0ddee1
        `,
        'scheduled-report-failed': `
            <h2>Scheduled Report Failed</h2>
            <p>We encountered an issue while generating your scheduled report.</p>
            <div style="margin: 20px 0; padding: 15px; background-color: #f8d7da; border-radius: 5px;">
                <h3>${data.reportType || 'Report'}</h3>
                <p><strong>Error:</strong> ${data.error || 'Unknown error occurred'}</p>
            </div>
            <p>Please check your report configuration or contact support if the problem persists.</p>
        `
    };

    return templates[template] || `
        <h2>Notification</h2>
        <p>${JSON.stringify(data, null, 2)}</p>
    `;
}

/**
 * Generate plain text content from data
 */
function generateTextContent(data: Record<string, any>): string {
    return Object.entries(data)
        .map(([key, value]) => `${key}: ${value}`)
        .join('\n');
}

/**
 * Send bulk emails to multiple recipients
 */
export const sendBulkEmails = async (recipients: string[], options: Omit<SendEmailOptions, 'to'>): Promise<any[]> => {
    const results: any[] = [];

    for (const recipient of recipients) {
        try {
            const result = await sendTemplatedEmail({
                ...options,
                to: recipient
            });
            results.push({ recipient, success: true, result });
        } catch (error) {
            results.push({
                recipient,
                success: false,
                error: error instanceof Error ? error.message : 'Unknown error'
            });
        }
    }

    return results;
};

/**
 * Validate email address format
 */
export const isValidEmail = (email: string): boolean => {
    const emailRegex = /^[^\s@]+@[^\s@]+\.[^\s@]+$/;
    return emailRegex.test(email);
};

/**
 * Sanitize email content to prevent XSS
 */
export const sanitizeEmailContent = (content: string): string => {
    return content
        .replace(/&/g, '&')
        .replace(/</g, '<')
        .replace(/>/g, '>')
        .replace(/"/g, '"')
        .replace(/'/g, '&#39;');
};

/**
 * Simple sendEmail function for backward compatibility
 */
export async function sendEmail(to: string, subject: string, body: string): Promise<void> {
    await sendTemplatedEmail({
        to,
        subject,
        text: body,
    });
}<|MERGE_RESOLUTION|>--- conflicted
+++ resolved
@@ -74,11 +74,7 @@
                 <p><strong>Format:</strong> ${data.format || 'PDF'}</p>
                 <p><a href="${data.downloadLink || '#'}" style="background-color: #007bff; color: white; padding: 10px 20px; text-decoration: none; border-radius: 5px;">Download Report</a></p>
             </div>
-<<<<<<< HEAD
-            <p>This report was generated automatically by PharmaPilot SaaS.</p>
-=======
             <p>This report was generated automatically by PharmacyCopilot SaaS.</p>
->>>>>>> 4d0ddee1
         `,
         'export-failed': `
             <h2>Report Export Failed</h2>
@@ -97,11 +93,7 @@
                 <p><strong>Generated:</strong> ${data.generatedAt || new Date().toLocaleString()}</p>
                 <p><strong>Formats:</strong> ${data.formats || 'PDF'}</p>
             </div>
-<<<<<<< HEAD
-            <p>This report was generated automatically by PharmaPilot SaaS.</p>
-=======
             <p>This report was generated automatically by PharmacyCopilot SaaS.</p>
->>>>>>> 4d0ddee1
         `,
         'scheduled-report-failed': `
             <h2>Scheduled Report Failed</h2>
