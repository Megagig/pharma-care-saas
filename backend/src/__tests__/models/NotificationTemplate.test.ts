import mongoose from 'mongoose';
import { NotificationTemplate, INotificationTemplate } from '../../models/NotificationTemplate';

describe('NotificationTemplate Model', () => {
  beforeAll(async () => {
<<<<<<< HEAD
    const mongoUri = process.env.MONGODB_TEST_URI || 'mongodb://localhost:27017/test_PharmaPilot';
=======
    const mongoUri = process.env.MONGODB_TEST_URI || 'mongodb://localhost:27017/test_PharmacyCopilot';
>>>>>>> 4d0ddee1
    await mongoose.connect(mongoUri);
  });

  afterAll(async () => {
    await mongoose.connection.close();
  });

  beforeEach(async () => {
    await NotificationTemplate.deleteMany({});
  });

  describe('Model Validation', () => {
    it('should create a valid NotificationTemplate', async () => {
      const adminId = new mongoose.Types.ObjectId();
      
      const template = new NotificationTemplate({
        name: 'Welcome Email',
        channel: 'email',
        category: 'user',
        content: {
          subject: 'Welcome to {{appName}}!',
          body: 'Hello {{firstName}}, welcome to our platform!',
          htmlBody: '<h1>Welcome!</h1><p>Hello {{firstName}}, welcome to our platform!</p>',
        },
        variables: [
          { name: 'firstName', type: 'string', required: true },
<<<<<<< HEAD
          { name: 'appName', type: 'string', required: true, defaultValue: 'PharmaPilot' },
=======
          { name: 'appName', type: 'string', required: true, defaultValue: 'PharmacyCopilot' },
>>>>>>> 4d0ddee1
        ],
        createdBy: adminId,
        lastModifiedBy: adminId,
      });

      const savedTemplate = await template.save();
      
      expect(savedTemplate._id).toBeDefined();
      expect(savedTemplate.name).toBe('Welcome Email');
      expect(savedTemplate.version).toBe(1);
      expect(savedTemplate.usageCount).toBe(0);
      expect(savedTemplate.isActive).toBe(true);
    });

    it('should require mandatory fields', async () => {
      const incompleteTemplate = new NotificationTemplate({
        name: 'Test Template',
        // Missing required fields
      });

      await expect(incompleteTemplate.save()).rejects.toThrow();
    });

    it('should validate enum values', async () => {
      const adminId = new mongoose.Types.ObjectId();
      
      const invalidTemplate = new NotificationTemplate({
        name: 'Invalid Template',
        channel: 'invalid_channel' as any,
        category: 'user',
        content: {
          body: 'Test content',
        },
        variables: [],
        createdBy: adminId,
        lastModifiedBy: adminId,
      });

      await expect(invalidTemplate.save()).rejects.toThrow();
    });

    it('should enforce unique name per workspace', async () => {
      const adminId = new mongoose.Types.ObjectId();
      const workspaceId = new mongoose.Types.ObjectId();
      
      const template1 = new NotificationTemplate({
        name: 'Duplicate Name',
        workspaceId,
        channel: 'email',
        category: 'user',
        content: { body: 'Content 1' },
        variables: [],
        createdBy: adminId,
        lastModifiedBy: adminId,
      });
      
      await template1.save();

      const template2 = new NotificationTemplate({
        name: 'Duplicate Name',
        workspaceId,
        channel: 'sms',
        category: 'user',
        content: { body: 'Content 2' },
        variables: [],
        createdBy: adminId,
        lastModifiedBy: adminId,
      });

      await expect(template2.save()).rejects.toThrow();
    });
  });

  describe('Template Rendering', () => {
    let template: INotificationTemplate;
    const adminId = new mongoose.Types.ObjectId();

    beforeEach(async () => {
      template = new NotificationTemplate({
        name: 'Test Template',
        channel: 'email',
        category: 'user',
        content: {
          subject: 'Hello {{firstName}} from {{appName}}',
          body: 'Welcome {{firstName}}! {{#if isPremium}}You have premium access.{{/if}}\n\nYour items:\n{{#each items}}- {{name}}: {{price}}{{/each}}',
          htmlBody: '<h1>Hello {{firstName}}</h1><p>Welcome to {{appName}}!</p>',
        },
        variables: [
          { name: 'firstName', type: 'string', required: true },
<<<<<<< HEAD
          { name: 'appName', type: 'string', required: true, defaultValue: 'PharmaPilot' },
=======
          { name: 'appName', type: 'string', required: true, defaultValue: 'PharmacyCopilot' },
>>>>>>> 4d0ddee1
          { name: 'isPremium', type: 'boolean', required: false },
          { name: 'items', type: 'array', required: false },
        ],
        createdBy: adminId,
        lastModifiedBy: adminId,
      });
      
      await template.save();
    });

    it('should render template with variables', () => {
      const variables = {
        firstName: 'John',
        appName: 'TestApp',
        isPremium: true,
        items: [
          { name: 'Item 1', price: '$10' },
          { name: 'Item 2', price: '$20' },
        ],
      };

      const rendered = template.render(variables);
      
      expect(rendered.subject).toBe('Hello John from TestApp');
      expect(rendered.body).toContain('Welcome John!');
      expect(rendered.body).toContain('You have premium access.');
      expect(rendered.body).toContain('- Item 1: $10');
      expect(rendered.body).toContain('- Item 2: $20');
      expect(rendered.htmlBody).toBe('<h1>Hello John</h1><p>Welcome to TestApp!</p>');
    });

    it('should use default values for missing variables', () => {
      const variables = {
        firstName: 'Jane',
        // appName missing, should use default
      };

      const rendered = template.render(variables);
      
<<<<<<< HEAD
      expect(rendered.subject).toBe('Hello Jane from PharmaPilot');
=======
      expect(rendered.subject).toBe('Hello Jane from PharmacyCopilot');
>>>>>>> 4d0ddee1
    });

    it('should handle conditional blocks correctly', () => {
      const variables = {
        firstName: 'John',
        isPremium: false,
      };

      const rendered = template.render(variables);
      
      expect(rendered.body).not.toContain('You have premium access.');
    });

    it('should handle empty arrays in loops', () => {
      const variables = {
        firstName: 'John',
        items: [],
      };

      const rendered = template.render(variables);
      
      expect(rendered.body).toContain('Your items:\n'); // Should not have any items listed
    });

    it('should validate variables correctly', () => {
      const validVariables = {
        firstName: 'John',
        appName: 'TestApp',
        isPremium: true,
        items: [{ name: 'Item 1' }],
      };

      const validation = template.validateVariables(validVariables);
      expect(validation.isValid).toBe(true);
      expect(validation.errors).toHaveLength(0);
    });

    it('should detect missing required variables', () => {
      const invalidVariables = {
        // firstName missing (required)
        appName: 'TestApp',
      };

      const validation = template.validateVariables(invalidVariables);
      expect(validation.isValid).toBe(false);
      expect(validation.errors).toContain("Required variable 'firstName' is missing");
    });

    it('should detect wrong variable types', () => {
      const invalidVariables = {
        firstName: 123, // Should be string
        appName: 'TestApp',
        isPremium: 'yes', // Should be boolean
      };

      const validation = template.validateVariables(invalidVariables);
      expect(validation.isValid).toBe(false);
      expect(validation.errors).toContain("Variable 'firstName' must be of type 'string'");
      expect(validation.errors).toContain("Variable 'isPremium' must be of type 'boolean'");
    });
  });

  describe('Version Management', () => {
    let template: INotificationTemplate;
    const adminId = new mongoose.Types.ObjectId();

    beforeEach(async () => {
      template = new NotificationTemplate({
        name: 'Versioned Template',
        channel: 'email',
        category: 'user',
        content: {
          subject: 'Version 1',
          body: 'Original content',
        },
        variables: [],
        createdBy: adminId,
        lastModifiedBy: adminId,
      });
      
      await template.save();
    });

    it('should create new version correctly', () => {
      const newContent = {
        subject: 'Version 2',
        body: 'Updated content',
      };

      template.createNewVersion(newContent, adminId);
      
      expect(template.version).toBe(2);
      expect(template.content.subject).toBe('Version 2');
      expect(template.previousVersions).toHaveLength(1);
      expect(template.previousVersions[0].version).toBe(1);
      expect(template.previousVersions[0].content.subject).toBe('Version 1');
    });

    it('should limit version history to 10 versions', () => {
      // Create 12 versions
      for (let i = 2; i <= 12; i++) {
        const newContent = {
          subject: `Version ${i}`,
          body: `Content ${i}`,
        };
        template.createNewVersion(newContent, adminId);
      }
      
      expect(template.version).toBe(12);
      expect(template.previousVersions).toHaveLength(10);
      expect(template.previousVersions[0].version).toBe(2); // Version 1 should be removed
    });
  });

  describe('Usage Tracking', () => {
    let template: INotificationTemplate;
    const adminId = new mongoose.Types.ObjectId();

    beforeEach(async () => {
      template = new NotificationTemplate({
        name: 'Usage Template',
        channel: 'email',
        category: 'user',
        content: { body: 'Test content' },
        variables: [],
        createdBy: adminId,
        lastModifiedBy: adminId,
      });
      
      await template.save();
    });

    it('should increment usage count', () => {
      expect(template.usageCount).toBe(0);
      expect(template.lastUsed).toBeUndefined();
      
      template.incrementUsage();
      
      expect(template.usageCount).toBe(1);
      expect(template.lastUsed).toBeDefined();
    });

    it('should handle approval correctly', () => {
      const approverId = new mongoose.Types.ObjectId();
      
      expect(template.approvedBy).toBeUndefined();
      expect(template.approvedAt).toBeUndefined();
      
      template.approve(approverId);
      
      expect(template.approvedBy?.toString()).toBe(approverId.toString());
      expect(template.approvedAt).toBeDefined();
    });
  });

  describe('Static Methods', () => {
    const adminId = new mongoose.Types.ObjectId();
    const workspaceId = new mongoose.Types.ObjectId();

    beforeEach(async () => {
      // Create default templates
      await NotificationTemplate.createDefaultTemplates(undefined, adminId);
      
      // Create workspace-specific template
      await NotificationTemplate.create({
        name: 'Workspace Template',
        workspaceId,
        channel: 'email',
        category: 'user',
        content: { body: 'Workspace content' },
        variables: [],
        usageCount: 50,
        createdBy: adminId,
        lastModifiedBy: adminId,
      });
    });

    it('should find templates by channel and category', async () => {
      const templates = await NotificationTemplate.findByChannelAndCategory('email', 'user', workspaceId);
      
      expect(templates.length).toBeGreaterThan(0);
      // Should include both workspace and default templates
    });

    it('should find default template', async () => {
      const defaultTemplate = await NotificationTemplate.findDefaultTemplate('email', 'user');
      
      expect(defaultTemplate).toBeDefined();
      expect(defaultTemplate?.isDefault).toBe(true);
      expect(defaultTemplate?.workspaceId).toBeNull();
    });

    it('should get popular templates', async () => {
      const popularTemplates = await NotificationTemplate.getPopularTemplates(workspaceId, 5);
      
      expect(popularTemplates).toBeDefined();
      expect(popularTemplates.length).toBeGreaterThan(0);
      // Should be sorted by usage count
      if (popularTemplates.length > 1) {
        expect(popularTemplates[0].usageCount).toBeGreaterThanOrEqual(popularTemplates[1].usageCount);
      }
    });

    it('should create default templates', async () => {
      await NotificationTemplate.deleteMany({});
      
      const templates = await NotificationTemplate.createDefaultTemplates(undefined, adminId);
      
      expect(templates).toHaveLength(3);
      expect(templates.every(t => t.isDefault)).toBe(true);
      expect(templates.every(t => t.workspaceId === undefined)).toBe(true);
    });
  });

  describe('Indexes', () => {
    it('should have proper indexes', async () => {
      const indexes = await NotificationTemplate.collection.getIndexes();
      
      expect(indexes).toHaveProperty('channel_1_category_1_isActive_1');
      expect(indexes).toHaveProperty('workspaceId_1_isActive_1');
      expect(indexes).toHaveProperty('name_1_workspaceId_1');
    });
  });
});<|MERGE_RESOLUTION|>--- conflicted
+++ resolved
@@ -3,11 +3,7 @@
 
 describe('NotificationTemplate Model', () => {
   beforeAll(async () => {
-<<<<<<< HEAD
-    const mongoUri = process.env.MONGODB_TEST_URI || 'mongodb://localhost:27017/test_PharmaPilot';
-=======
     const mongoUri = process.env.MONGODB_TEST_URI || 'mongodb://localhost:27017/test_PharmacyCopilot';
->>>>>>> 4d0ddee1
     await mongoose.connect(mongoUri);
   });
 
@@ -34,11 +30,7 @@
         },
         variables: [
           { name: 'firstName', type: 'string', required: true },
-<<<<<<< HEAD
-          { name: 'appName', type: 'string', required: true, defaultValue: 'PharmaPilot' },
-=======
           { name: 'appName', type: 'string', required: true, defaultValue: 'PharmacyCopilot' },
->>>>>>> 4d0ddee1
         ],
         createdBy: adminId,
         lastModifiedBy: adminId,
@@ -128,11 +120,7 @@
         },
         variables: [
           { name: 'firstName', type: 'string', required: true },
-<<<<<<< HEAD
-          { name: 'appName', type: 'string', required: true, defaultValue: 'PharmaPilot' },
-=======
           { name: 'appName', type: 'string', required: true, defaultValue: 'PharmacyCopilot' },
->>>>>>> 4d0ddee1
           { name: 'isPremium', type: 'boolean', required: false },
           { name: 'items', type: 'array', required: false },
         ],
@@ -172,11 +160,7 @@
 
       const rendered = template.render(variables);
       
-<<<<<<< HEAD
-      expect(rendered.subject).toBe('Hello Jane from PharmaPilot');
-=======
       expect(rendered.subject).toBe('Hello Jane from PharmacyCopilot');
->>>>>>> 4d0ddee1
     });
 
     it('should handle conditional blocks correctly', () => {
