--- conflicted
+++ resolved
@@ -28,11 +28,7 @@
     logger.info('Starting payload optimization measurement');
 
     // Connect to MongoDB
-<<<<<<< HEAD
-    const mongoUri = process.env.MONGODB_URI || 'mongodb://localhost:27017/PharmaPilot';
-=======
     const mongoUri = process.env.MONGODB_URI || 'mongodb://localhost:27017/PharmacyCopilot';
->>>>>>> 4d0ddee1
     await mongoose.connect(mongoUri);
     logger.info('Connected to MongoDB');
 
