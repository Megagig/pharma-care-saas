#!/usr/bin/env ts-node

/**
 * Test script to verify MTR audit logging functionality
 * This script tests the comprehensive audit logging system
 */

import mongoose from 'mongoose';
import { config } from 'dotenv';
import { AuditService } from '../services/auditService';
import MTRAuditLog from '../models/MTRAuditLog';

// Load environment variables
config();

async function connectToDatabase() {
    try {
<<<<<<< HEAD
        const mongoUri = process.env.MONGODB_URI || 'mongodb://localhost:27017/PharmaPilot';
=======
        const mongoUri = process.env.MONGODB_URI || 'mongodb://localhost:27017/PharmacyCopilot';
>>>>>>> 4d0ddee1
        await mongoose.connect(mongoUri);
        console.log('✅ Connected to MongoDB');
    } catch (error) {
        console.error('❌ Failed to connect to MongoDB:', error);
        process.exit(1);
    }
}

async function testAuditLogging() {
    console.log('\n🧪 Testing MTR Audit Logging System...\n');

    // Test data
    const testWorkplaceId = new mongoose.Types.ObjectId();
    const testUserId = new mongoose.Types.ObjectId();
    const testPatientId = new mongoose.Types.ObjectId();
    const testReviewId = new mongoose.Types.ObjectId();

    const testContext = {
        userId: testUserId,
        workplaceId: testWorkplaceId,
        userRole: 'pharmacist',
        sessionId: 'test-session-123',
        ipAddress: '192.168.1.100',
        userAgent: 'Test User Agent',
        requestMethod: 'POST',
        requestUrl: '/api/mtr',
    };

    try {
        // Test 1: Create MTR session audit log
        console.log('1️⃣ Testing MTR session creation audit log...');
        const sessionLog = await AuditService.logActivity(testContext, {
            action: 'CREATE_MTR_SESSION',
            resourceType: 'MedicationTherapyReview',
            resourceId: testReviewId,
            patientId: testPatientId,
            details: {
                reviewNumber: 'MTR-2024-001',
                status: 'in_progress',
                priority: 'routine',
                reviewType: 'initial',
            },
            complianceCategory: 'clinical_documentation',
            riskLevel: 'medium',
        });
        console.log('✅ MTR session audit log created:', sessionLog._id);

        // Test 2: Create high-risk activity log
        console.log('\n2️⃣ Testing high-risk activity audit log...');
        const highRiskLog = await AuditService.logActivity(testContext, {
            action: 'DELETE_MTR_SESSION',
            resourceType: 'MedicationTherapyReview',
            resourceId: testReviewId,
            patientId: testPatientId,
            details: {
                reason: 'Test deletion',
                deletedBy: 'test-user',
            },
            complianceCategory: 'clinical_documentation',
            riskLevel: 'critical',
        });
        console.log('✅ High-risk activity audit log created:', highRiskLog._id);

        // Test 3: Create patient access log
        console.log('\n3️⃣ Testing patient access audit log...');
        const accessLog = await AuditService.logActivity(testContext, {
            action: 'PATIENT_DATA_ACCESSED',
            resourceType: 'Patient',
            resourceId: testPatientId,
            patientId: testPatientId,
            details: {
                accessReason: 'MTR review',
                dataAccessed: ['demographics', 'medications', 'allergies'],
            },
            complianceCategory: 'data_access',
            riskLevel: 'medium',
        });
        console.log('✅ Patient access audit log created:', accessLog._id);

        // Test 4: Create authentication log
        console.log('\n4️⃣ Testing authentication audit log...');
        const authLog = await AuditService.logActivity(testContext, {
            action: 'USER_LOGIN',
            resourceType: 'User',
            resourceId: testContext.userId,
            details: {
                loginMethod: 'email',
                deviceInfo: 'Test Device',
                location: 'Test Location',
            },
            complianceCategory: 'authentication',
            riskLevel: 'low',
        });
        console.log('✅ Authentication audit log created:', authLog?._id);

        // Test 5: Get audit logs with simple query (no population)
        console.log('\n5️⃣ Testing audit log retrieval with filters...');
        const auditLogs = await MTRAuditLog.find({
            workplaceId: testWorkplaceId,
            riskLevel: 'critical',
        }).limit(10).sort({ timestamp: -1 });
        console.log(`✅ Retrieved ${auditLogs.length} audit logs`);

        // Test 6: Get audit summary using aggregation
        console.log('\n6️⃣ Testing audit summary generation...');
        const summaryStats = await MTRAuditLog.aggregate([
            { $match: { workplaceId: testWorkplaceId } },
            {
                $group: {
                    _id: null,
                    totalLogs: { $sum: 1 },
                    uniqueUsers: { $addToSet: '$userId' },
                    errorCount: {
                        $sum: { $cond: [{ $ne: ['$errorMessage', null] }, 1, 0] },
                    },
                },
            },
            {
                $project: {
                    _id: 0,
                    totalLogs: 1,
                    uniqueUserCount: { $size: '$uniqueUsers' },
                    errorCount: 1,
                    errorRate: {
                        $cond: [
                            { $gt: ['$totalLogs', 0] },
                            { $multiply: [{ $divide: ['$errorCount', '$totalLogs'] }, 100] },
                            0,
                        ],
                    },
                },
            },
        ]);
        const summary = summaryStats[0] || { totalLogs: 0, uniqueUserCount: 0, errorRate: 0 };
        console.log('✅ Audit summary generated:', summary);

        // Test 7: Export audit data (simple version)
        console.log('\n7️⃣ Testing audit data export...');
        const exportLogs = await MTRAuditLog.find({ workplaceId: testWorkplaceId })
            .select('-__v')
            .lean();
        const exportData = JSON.stringify(exportLogs, null, 2);
        console.log('✅ Audit data exported:', {
            recordCount: exportLogs.length,
            dataSize: exportData.length,
        });

        // Test 8: Test basic audit log queries
        console.log('\n8️⃣ Testing basic audit log queries...');

        // Count by risk level
        const riskCounts = await MTRAuditLog.aggregate([
            { $match: { workplaceId: testWorkplaceId } },
            { $group: { _id: '$riskLevel', count: { $sum: 1 } } },
        ]);
        console.log('✅ Risk level distribution:', riskCounts);

        // Count by compliance category
        const categoryCounts = await MTRAuditLog.aggregate([
            { $match: { workplaceId: testWorkplaceId } },
            { $group: { _id: '$complianceCategory', count: { $sum: 1 } } },
        ]);
        console.log('✅ Compliance category distribution:', categoryCounts);

        // Test 9: Test audit log model virtuals
        console.log('\n9️⃣ Testing audit log model virtuals...');
        const sampleLog = await MTRAuditLog.findOne({ workplaceId: testWorkplaceId });
        if (sampleLog) {
            console.log('✅ Virtual fields test:', {
                actionDisplay: sampleLog.actionDisplay,
                riskLevelDisplay: sampleLog.riskLevelDisplay,
                complianceCategoryDisplay: sampleLog.complianceCategoryDisplay,
            });
        }

        console.log('\n🎉 All audit logging tests completed successfully!');

        // Cleanup test data
        console.log('\n🧹 Cleaning up test data...');
        await MTRAuditLog.deleteMany({
            workplaceId: testWorkplaceId,
        });
        console.log('✅ Test data cleaned up');

    } catch (error) {
        console.error('❌ Test failed:', error);
        throw error;
    }
}

async function main() {
    try {
        await connectToDatabase();
        await testAuditLogging();
        console.log('\n✅ All tests passed! MTR audit logging system is working correctly.');
    } catch (error) {
        console.error('\n❌ Tests failed:', error);
        process.exit(1);
    } finally {
        await mongoose.disconnect();
        console.log('📡 Disconnected from MongoDB');
    }
}

// Run the test if this script is executed directly
if (require.main === module) {
    main().catch(console.error);
}

export default main;<|MERGE_RESOLUTION|>--- conflicted
+++ resolved
@@ -15,11 +15,7 @@
 
 async function connectToDatabase() {
     try {
-<<<<<<< HEAD
-        const mongoUri = process.env.MONGODB_URI || 'mongodb://localhost:27017/PharmaPilot';
-=======
         const mongoUri = process.env.MONGODB_URI || 'mongodb://localhost:27017/PharmacyCopilot';
->>>>>>> 4d0ddee1
         await mongoose.connect(mongoUri);
         console.log('✅ Connected to MongoDB');
     } catch (error) {
