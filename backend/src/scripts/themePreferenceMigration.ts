--- conflicted
+++ resolved
@@ -91,11 +91,7 @@
 
   const connectDB = async () => {
     const mongoUri =
-<<<<<<< HEAD
-      process.env.MONGODB_URI || 'mongodb://localhost:27017/PharmaPilot';
-=======
       process.env.MONGODB_URI || 'mongodb://localhost:27017/PharmacyCopilot';
->>>>>>> 4d0ddee1
     await mongoose.connect(mongoUri);
     console.log('Connected to MongoDB');
   };
