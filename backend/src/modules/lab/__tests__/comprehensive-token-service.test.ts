--- conflicted
+++ resolved
@@ -18,11 +18,7 @@
         // Set up test environment variables
         process.env.JWT_SECRET = 'test-jwt-secret-key-for-testing-minimum-32-characters-long';
         process.env.LAB_TOKEN_SECRET = 'test-lab-token-secret-key-minimum-32-characters-long';
-<<<<<<< HEAD
-        process.env.FRONTEND_URL = 'https://test.PharmaPilot.com';
-=======
         process.env.FRONTEND_URL = 'https://test.PharmacyCopilot.com';
->>>>>>> 4d0ddee1
     });
 
     afterAll(() => {
@@ -84,11 +80,7 @@
             expect(decoded?.payload).toHaveProperty('orderId', mockOrderId);
             expect(decoded?.payload).toHaveProperty('workplaceId', mockWorkplaceId);
             expect(decoded?.payload).toHaveProperty('type', 'lab_order_access');
-<<<<<<< HEAD
-            expect(decoded?.payload).toHaveProperty('iss', 'PharmaPilot-lab-module');
-=======
             expect(decoded?.payload).toHaveProperty('iss', 'PharmacyCopilot-lab-module');
->>>>>>> 4d0ddee1
             expect(decoded?.payload).toHaveProperty('aud', 'lab-order-access');
             expect(decoded?.payload).toHaveProperty('exp');
             expect(decoded?.payload).toHaveProperty('iat');
@@ -218,11 +210,7 @@
                 payload,
                 process.env.LAB_TOKEN_SECRET!,
                 {
-<<<<<<< HEAD
-                    issuer: 'PharmaPilot-lab-module',
-=======
                     issuer: 'PharmacyCopilot-lab-module',
->>>>>>> 4d0ddee1
                     audience: 'lab-order-access',
                     noTimestamp: true
                 }
@@ -250,11 +238,7 @@
                     invalidPayload,
                     process.env.LAB_TOKEN_SECRET!,
                     {
-<<<<<<< HEAD
-                        issuer: 'PharmaPilot-lab-module',
-=======
                         issuer: 'PharmacyCopilot-lab-module',
->>>>>>> 4d0ddee1
                         audience: 'lab-order-access'
                     }
                 );
@@ -284,11 +268,7 @@
                     invalidPayload,
                     process.env.LAB_TOKEN_SECRET!,
                     {
-<<<<<<< HEAD
-                        issuer: 'PharmaPilot-lab-module',
-=======
                         issuer: 'PharmacyCopilot-lab-module',
->>>>>>> 4d0ddee1
                         audience: 'lab-order-access'
                     }
                 );
@@ -310,11 +290,7 @@
                 payload,
                 'wrong-secret',
                 {
-<<<<<<< HEAD
-                    issuer: 'PharmaPilot-lab-module',
-=======
                     issuer: 'PharmacyCopilot-lab-module',
->>>>>>> 4d0ddee1
                     audience: 'lab-order-access'
                 }
             );
@@ -349,11 +325,7 @@
                 payload,
                 process.env.LAB_TOKEN_SECRET!,
                 {
-<<<<<<< HEAD
-                    issuer: 'PharmaPilot-lab-module',
-=======
                     issuer: 'PharmacyCopilot-lab-module',
->>>>>>> 4d0ddee1
                     audience: 'wrong-audience'
                 }
             );
