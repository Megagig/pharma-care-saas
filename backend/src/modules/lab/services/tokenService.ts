import crypto from 'crypto';
import jwt from 'jsonwebtoken';
import mongoose from 'mongoose';
// import logger from '../../../utils/logger';

export interface TokenPayload {
    orderId: string;
    workplaceId: string;
    type: 'lab_order_access';
    iat?: number;
    exp?: number;
}

export interface TokenValidationResult {
    valid: boolean;
    payload?: TokenPayload;
    error?: string;
}

export interface SecureTokenData {
    token: string;
    hashedToken: string;
    expiresAt: Date;
}

/**
 * Token Management Service for Manual Lab Orders
 * Handles secure token generation, validation, and resolution for QR/barcode access
 */
export class TokenService {
    private static readonly TOKEN_EXPIRY_DAYS = 30; // Default token expiry
    private static readonly TOKEN_SECRET = process.env.LAB_TOKEN_SECRET || process.env.JWT_SECRET || 'fallback-secret-for-testing';
    private static readonly HASH_ALGORITHM = 'sha256';

    /**
     * Generate a secure token for lab order access
     * Uses JWT with embedded order and workplace information
     */
    static generateSecureToken(
        orderId: string,
        workplaceId: string,
        expiryDays: number = TokenService.TOKEN_EXPIRY_DAYS
    ): SecureTokenData {
        try {
            // Create payload with order and workplace context
            const payload: TokenPayload = {
                orderId,
                workplaceId,
                type: 'lab_order_access'
            };

            // Generate JWT token with expiration
            const token = jwt.sign(
                payload,
                TokenService.TOKEN_SECRET,
                {
                    expiresIn: `${expiryDays}d`,
<<<<<<< HEAD
                    issuer: 'PharmaPilot-lab-module',
=======
                    issuer: 'PharmacyCopilot-lab-module',
>>>>>>> 4d0ddee1
                    audience: 'lab-order-access'
                }
            );

            // Create hash for database storage
            const hashedToken = TokenService.hashToken(token);

            // Calculate expiration date
            const expiresAt = new Date();
            expiresAt.setDate(expiresAt.getDate() + expiryDays);

            // logger.info('Secure token generated for lab order', {
            //     orderId,
            //     workplaceId,
            //     expiresAt: expiresAt.toISOString(),
            //     tokenLength: token.length
            // });

            return {
                token,
                hashedToken,
                expiresAt
            };
        } catch (error) {
            // logger.error('Failed to generate secure token', {
            //     orderId,
            //     workplaceId,
            //     error: error instanceof Error ? error.message : 'Unknown error'
            // });
            throw new Error('Token generation failed');
        }
    }

    /**
     * Generate a simple random token for fallback scenarios
     * Uses crypto.randomBytes for high entropy
     */
    static generateRandomToken(length: number = 32): string {
        try {
            return crypto.randomBytes(length).toString('hex');
        } catch (error) {
            // logger.error('Failed to generate random token', {
            //     length,
            //     error: error instanceof Error ? error.message : 'Unknown error'
            // });
            throw new Error('Random token generation failed');
        }
    }

    /**
     * Validate and decode a lab order access token
     */
    static validateToken(token: string): TokenValidationResult {
        try {
            // Verify JWT token
            const decoded = jwt.verify(
                token,
                TokenService.TOKEN_SECRET,
                {
<<<<<<< HEAD
                    issuer: 'PharmaPilot-lab-module',
=======
                    issuer: 'PharmacyCopilot-lab-module',
>>>>>>> 4d0ddee1
                    audience: 'lab-order-access'
                }
            ) as TokenPayload;

            // Validate payload structure
            if (!decoded.orderId || !decoded.workplaceId || decoded.type !== 'lab_order_access') {
                return {
                    valid: false,
                    error: 'Invalid token payload structure'
                };
            }

            // Validate ObjectId format
            if (!mongoose.Types.ObjectId.isValid(decoded.workplaceId)) {
                return {
                    valid: false,
                    error: 'Invalid workplace ID format'
                };
            }

            // logger.info('Token validation successful', {
            //     orderId: decoded.orderId,
            //     workplaceId: decoded.workplaceId
            // });

            return {
                valid: true,
                payload: decoded
            };
        } catch (error) {
            let errorMessage = 'Token validation failed';

            if (error instanceof jwt.TokenExpiredError) {
                errorMessage = 'Token has expired';
            } else if (error instanceof jwt.JsonWebTokenError) {
                errorMessage = 'Invalid token format';
            } else if (error instanceof jwt.NotBeforeError) {
                errorMessage = 'Token not yet valid';
            }

            // logger.warn('Token validation failed', {
            //     error: errorMessage,
            //     tokenLength: token?.length || 0
            // });

            return {
                valid: false,
                error: errorMessage
            };
        }
    }

    /**
     * Hash a token for secure storage
     */
    static hashToken(token: string): string {
        try {
            return crypto
                .createHash(TokenService.HASH_ALGORITHM)
                .update(token)
                .digest('hex');
        } catch (error) {
            // logger.error('Failed to hash token', {
            //     error: error instanceof Error ? error.message : 'Unknown error'
            // });
            throw new Error('Token hashing failed');
        }
    }

    /**
     * Verify if a token matches its hash
     */
    static verifyTokenHash(token: string, hash: string): boolean {
        try {
            const computedHash = TokenService.hashToken(token);
            return computedHash === hash;
        } catch (error) {
            // logger.error('Failed to verify token hash', {
            //     error: error instanceof Error ? error.message : 'Unknown error'
            // });
            return false;
        }
    }

    /**
     * Generate QR code data with embedded token
     */
    static generateQRCodeData(token: string, baseUrl?: string): string {
        try {
<<<<<<< HEAD
            const scanUrl = baseUrl || process.env.FRONTEND_URL || 'https://app.PharmaPilot.com';
=======
            const scanUrl = baseUrl || process.env.FRONTEND_URL || 'https://app.PharmacyCopilot.com';
>>>>>>> 4d0ddee1
            return `${scanUrl}/lab/scan?token=${encodeURIComponent(token)}`;
        } catch (error) {
            // logger.error('Failed to generate QR code data', {
            //     error: error instanceof Error ? error.message : 'Unknown error'
            // });
            throw new Error('QR code data generation failed');
        }
    }

    /**
     * Generate barcode data (simplified format for barcode scanners)
     */
    static generateBarcodeData(orderId: string, token: string): string {
        try {
            // Create a compact barcode format: ORDER_ID:TOKEN_HASH
            const tokenHash = TokenService.hashToken(token).substring(0, 16); // First 16 chars
            return `${orderId}:${tokenHash}`;
        } catch (error) {
            // logger.error('Failed to generate barcode data', {
            //     orderId,
            //     error: error instanceof Error ? error.message : 'Unknown error'
            // });
            throw new Error('Barcode data generation failed');
        }
    }

    /**
     * Parse barcode data to extract order ID and token hash
     */
    static parseBarcodeData(barcodeData: string): { orderId: string; tokenHash: string } | null {
        try {
            const parts = barcodeData.split(':');
            if (parts.length !== 2) {
                return null;
            }

            const [orderId, tokenHash] = parts;

            // Ensure both parts exist
            if (!orderId || !tokenHash) {
                return null;
            }

            // Validate order ID format (LAB-YYYY-XXXX)
            if (!/^LAB-\d{4}-\d{4}$/.test(orderId)) {
                return null;
            }

            // Validate token hash format (16 hex characters)
            if (!/^[a-f0-9]{16}$/i.test(tokenHash)) {
                return null;
            }

            return { orderId, tokenHash };
        } catch (error) {
            // logger.error('Failed to parse barcode data', {
            //     barcodeData,
            //     error: error instanceof Error ? error.message : 'Unknown error'
            // });
            return null;
        }
    }

    /**
     * Check if a token is expired based on expiration date
     */
    static isTokenExpired(expiresAt: Date): boolean {
        return new Date() > expiresAt;
    }

    /**
     * Generate a secure token with custom expiration
     */
    static generateTokenWithExpiry(
        orderId: string,
        workplaceId: string,
        expiresAt: Date
    ): SecureTokenData {
        try {
            const now = new Date();
            const expiryDays = Math.ceil((expiresAt.getTime() - now.getTime()) / (1000 * 60 * 60 * 24));

            if (expiryDays <= 0) {
                throw new Error('Expiration date must be in the future');
            }

            return TokenService.generateSecureToken(orderId, workplaceId, expiryDays);
        } catch (error) {
            // logger.error('Failed to generate token with custom expiry', {
            //     orderId,
            //     workplaceId,
            //     expiresAt: expiresAt.toISOString(),
            //     error: error instanceof Error ? error.message : 'Unknown error'
            // });
            if (error instanceof Error && error.message === 'Expiration date must be in the future') {
                throw error; // Re-throw the original error
            }
            throw new Error('Token generation with custom expiry failed');
        }
    }

    /**
     * Validate token and check expiration
     */
    static validateTokenWithExpiry(token: string, expiresAt: Date): TokenValidationResult {
        // First check if token is expired by date
        if (TokenService.isTokenExpired(expiresAt)) {
            return {
                valid: false,
                error: 'Token has expired'
            };
        }

        // Then validate the token itself
        return TokenService.validateToken(token);
    }

    /**
     * Generate multiple token formats for a lab order
     */
    static generateLabOrderTokens(
        orderId: string,
        workplaceId: string,
        expiryDays?: number
    ): {
        primary: SecureTokenData;
        qrCodeData: string;
        barcodeData: string;
    } {
        try {
            const primary = TokenService.generateSecureToken(orderId, workplaceId, expiryDays);
            const qrCodeData = TokenService.generateQRCodeData(primary.token);
            const barcodeData = TokenService.generateBarcodeData(orderId, primary.token);

            return {
                primary,
                qrCodeData,
                barcodeData
            };
        } catch (error) {
            // logger.error('Failed to generate lab order tokens', {
            //     orderId,
            //     workplaceId,
            //     error: error instanceof Error ? error.message : 'Unknown error'
            // });
            throw new Error('Lab order token generation failed');
        }
    }
}

export default TokenService;<|MERGE_RESOLUTION|>--- conflicted
+++ resolved
@@ -55,11 +55,7 @@
                 TokenService.TOKEN_SECRET,
                 {
                     expiresIn: `${expiryDays}d`,
-<<<<<<< HEAD
-                    issuer: 'PharmaPilot-lab-module',
-=======
                     issuer: 'PharmacyCopilot-lab-module',
->>>>>>> 4d0ddee1
                     audience: 'lab-order-access'
                 }
             );
@@ -119,11 +115,7 @@
                 token,
                 TokenService.TOKEN_SECRET,
                 {
-<<<<<<< HEAD
-                    issuer: 'PharmaPilot-lab-module',
-=======
                     issuer: 'PharmacyCopilot-lab-module',
->>>>>>> 4d0ddee1
                     audience: 'lab-order-access'
                 }
             ) as TokenPayload;
@@ -213,11 +205,7 @@
      */
     static generateQRCodeData(token: string, baseUrl?: string): string {
         try {
-<<<<<<< HEAD
-            const scanUrl = baseUrl || process.env.FRONTEND_URL || 'https://app.PharmaPilot.com';
-=======
             const scanUrl = baseUrl || process.env.FRONTEND_URL || 'https://app.PharmacyCopilot.com';
->>>>>>> 4d0ddee1
             return `${scanUrl}/lab/scan?token=${encodeURIComponent(token)}`;
         } catch (error) {
             // logger.error('Failed to generate QR code data', {
