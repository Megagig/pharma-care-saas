# Manual Lab Module

<<<<<<< HEAD
This module provides manual lab order and result entry functionality that operates alongside the existing FHIR-based lab integration in the MERN PharmaPilot application.
=======
This module provides manual lab order and result entry functionality that operates alongside the existing FHIR-based lab integration in the MERN PharmacyCopilot application.
>>>>>>> 4d0ddee1

## Overview

The Manual Lab Module enables pharmacists to:

- Create printable lab requisitions with QR/barcode tokens
- Track order status throughout the workflow
- Manually enter lab results with smart validation
- Leverage AI interpretation for diagnostic insights
- Scan QR codes/barcodes for quick order access
- Maintain comprehensive audit trails

## Architecture

The module follows the established patterns in the diagnostics module:

```
backend/src/modules/lab/
├── models/                 # Mongoose models and schemas
│   ├── ManualLabOrder.ts  # Manual lab order model
│   ├── ManualLabResult.ts # Manual lab result model
│   ├── TestCatalog.ts     # Test catalog management
│   └── index.ts           # Model exports
├── controllers/           # Request handlers (to be implemented)
├── services/             # Business logic services (to be implemented)
├── routes/               # Express route definitions (to be implemented)
├── validators/           # Input validation schemas (to be implemented)
├── types/                # TypeScript type definitions
│   └── index.ts          # Type exports
├── utils/                # Utility functions (to be implemented)
├── __tests__/            # Test files (to be implemented)
├── index.ts              # Module exports
└── README.md             # This file
```

## Models

### ManualLabOrder

- Stores manual lab order information
- Generates unique order IDs (LAB-YYYY-XXXX format)
- Manages order status workflow
- Links to PDF requisitions and barcode tokens
- Tracks consent and audit information

### ManualLabResult

- Stores manually entered lab results
- Supports both numeric and qualitative values
- Automatic interpretation calculation
- Links to AI diagnostic results
- Quality control and review workflow

### TestCatalog

- Manages available lab tests per workplace
- Supports custom test definitions
- Search and categorization functionality
- Cost and turnaround time tracking

## Key Features

### Order Management

- Unique order ID generation per workplace
- Status tracking: requested → sample_collected → result_awaited → completed → referred
- PDF requisition generation with QR/barcode tokens
- Patient consent tracking and compliance

### Result Entry

- Dynamic form generation based on ordered tests
- Input validation against reference ranges
- Automatic interpretation (low/normal/high/critical)
- Support for both numeric and qualitative results

### AI Integration

- Automatic trigger of AI interpretation after result entry
- Integration with existing diagnostic orchestration service
- Critical alert generation for red flags
- Suggested actions and recommendations

### Security & Compliance

- Secure token generation for QR/barcode access
- Comprehensive audit logging
- RBAC integration with existing middleware
- Data protection following application patterns

## Database Indexes

The models include optimized indexes for:

- Workplace-scoped queries
- Patient order history
- Status-based filtering
- Date range queries
- Text search capabilities
- Barcode token resolution

## Integration Points

### Existing Systems

- **Diagnostics Module**: AI interpretation and orchestration
- **Audit System**: Comprehensive activity logging
- **Notification Service**: Critical alerts and patient notifications
- **Authentication**: Existing JWT and RBAC middleware
- **Patient Management**: Patient data and demographics

### External Services

- **OpenRouter**: AI diagnostic interpretation via DeepSeek V3.1
- **PDF Generation**: Server-side PDF creation with Puppeteer
- **QR/Barcode**: Token generation and scanning support

## Usage Patterns

### Creating a Manual Lab Order

1. Pharmacist selects tests from catalog
2. System generates unique order ID and secure token
3. PDF requisition created with QR/barcode
4. Order status set to 'requested'
5. Audit log entry created

### Processing Results

1. Lab technician scans QR/barcode to access order
2. Results entered through dynamic form
3. Automatic interpretation calculated
4. AI diagnostic service triggered
5. Critical alerts generated if needed
6. Order status updated to 'completed'

### Quality Control

1. Results flagged for review if abnormal
2. Pharmacist reviews and approves results
3. Additional clinical notes can be added
4. Patient notifications sent if configured

## Configuration

The module supports configuration for:

- PDF generation settings
- Token security parameters
- AI integration options
- Notification preferences
- Audit logging levels

## Testing Strategy

- Unit tests for all models and business logic
- Integration tests for API endpoints
- End-to-end workflow testing
- Performance testing for concurrent users
- Security testing for token validation

## Future Enhancements

- FHIR export capability for manual results
- Advanced analytics and reporting
- Mobile app integration for scanning
- Batch result import functionality
- Integration with external lab systems

## Dependencies

- Mongoose (database modeling)
- Existing diagnostic module (AI integration)
- Existing audit system (activity logging)
- Existing notification service (alerts)
- PDF generation libraries (Puppeteer)
- QR/Barcode generation libraries

## Compliance

The module maintains compliance with:

- HIPAA data protection requirements
- Audit trail requirements
- Patient consent management
- Data retention policies
- Security best practices<|MERGE_RESOLUTION|>--- conflicted
+++ resolved
@@ -1,10 +1,6 @@
 # Manual Lab Module
 
-<<<<<<< HEAD
-This module provides manual lab order and result entry functionality that operates alongside the existing FHIR-based lab integration in the MERN PharmaPilot application.
-=======
 This module provides manual lab order and result entry functionality that operates alongside the existing FHIR-based lab integration in the MERN PharmacyCopilot application.
->>>>>>> 4d0ddee1
 
 ## Overview
 
