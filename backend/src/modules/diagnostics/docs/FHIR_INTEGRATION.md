# FHIR Integration for Lab Systems

This document describes the FHIR (Fast Healthcare Interoperability Resources) integration implementation for the AI Diagnostics & Therapeutics module.

## Overview

<<<<<<< HEAD
The FHIR integration enables seamless exchange of laboratory data between the PharmaPilot system and external laboratory information systems (LIS) or electronic health record (EHR) systems that support FHIR standards.
=======
The FHIR integration enables seamless exchange of laboratory data between the PharmacyCopilot system and external laboratory information systems (LIS) or electronic health record (EHR) systems that support FHIR standards.
>>>>>>> 4d0ddee1

## Supported FHIR Versions

- **FHIR R4** (Recommended)
- **FHIR STU3** (Limited support)
- **FHIR DSTU2** (Legacy support)

## Supported Resources

### Primary Resources

- **Observation**: Lab test results and measurements
- **ServiceRequest**: Lab test orders and requests
- **Patient**: Patient demographics and identifiers

### Supporting Resources

- **Practitioner**: Healthcare providers
- **Organization**: Healthcare organizations
- **DiagnosticReport**: Grouped lab results (future enhancement)

## Authentication Methods

### OAuth 2.0 (Recommended)

```json
{
  "type": "oauth2",
  "tokenUrl": "https://fhir-server.com/auth/token",
  "clientId": "your-client-id",
  "clientSecret": "your-client-secret",
  "scope": "system/*.read system/*.write"
}
```

### Basic Authentication

```json
{
  "type": "basic",
  "username": "your-username",
  "password": "your-password"
}
```

### Bearer Token

```json
{
  "type": "bearer",
  "bearerToken": "your-bearer-token"
}
```

### No Authentication

```json
{
  "type": "none"
}
```

## Configuration

### Environment Variables

Set the following environment variables for automatic FHIR configuration:

```bash
# FHIR Server Configuration
FHIR_BASE_URL=https://your-fhir-server.com/fhir
FHIR_VERSION=R4
FHIR_TIMEOUT=30000
FHIR_RETRY_ATTEMPTS=3

# Authentication (OAuth2 example)
FHIR_AUTH_TYPE=oauth2
FHIR_TOKEN_URL=https://your-fhir-server.com/auth/token
FHIR_CLIENT_ID=your-client-id
FHIR_CLIENT_SECRET=your-client-secret
FHIR_SCOPE=system/*.read system/*.write

# Basic Auth example
# FHIR_AUTH_TYPE=basic
# FHIR_USERNAME=your-username
# FHIR_PASSWORD=your-password

# Bearer Token example
# FHIR_AUTH_TYPE=bearer
# FHIR_BEARER_TOKEN=your-bearer-token
```

### Default Configurations

The system includes several pre-configured FHIR servers for testing:

1. **Local HAPI FHIR Server** (`http://localhost:8080/fhir`)
2. **HAPI FHIR Public Test Server** (`http://hapi.fhir.org/baseR4`)
3. **SMART Health IT Sandbox** (`https://launch.smarthealthit.org/v/r4/fhir`)

## API Endpoints

### Import Lab Results from FHIR

```http
POST /api/lab/import/fhir
Content-Type: application/json
Authorization: Bearer <token>

{
  "fhirBundle": {
    "resourceType": "Bundle",
    "type": "collection",
    "entry": [
      {
        "resource": {
          "resourceType": "Observation",
          "id": "glucose-result-1",
          "status": "final",
          "code": {
            "coding": [
              {
                "system": "http://loinc.org",
                "code": "2345-7",
                "display": "Glucose [Mass/volume] in Serum or Plasma"
              }
            ]
          },
          "subject": {
            "reference": "Patient/patient-123"
          },
          "valueQuantity": {
            "value": 95,
            "unit": "mg/dL",
            "system": "http://unitsofmeasure.org",
            "code": "mg/dL"
          },
          "referenceRange": [
            {
              "low": {
                "value": 70,
                "unit": "mg/dL"
              },
              "high": {
                "value": 100,
                "unit": "mg/dL"
              }
            }
          ]
        }
      }
    ]
  },
  "patientMapping": [
    {
      "fhirPatientId": "patient-123",
      "internalPatientId": "64f1234567890abcdef12345",
      "workplaceId": "64f1234567890abcdef12346"
    }
  ]
}
```

### Export Lab Order to FHIR

```http
POST /api/lab/export/fhir/{orderId}
Authorization: Bearer <token>
```

### Sync Lab Results from FHIR Server

```http
POST /api/lab/sync/fhir/{patientId}
Content-Type: application/json
Authorization: Bearer <token>

{
  "fromDate": "2024-01-01T00:00:00Z",
  "toDate": "2024-01-31T23:59:59Z"
}
```

### Test FHIR Connection

```http
GET /api/lab/fhir/test-connection
Authorization: Bearer <token>
```

### Get FHIR Configuration

```http
GET /api/lab/fhir/config
Authorization: Bearer <token>
```

### Test FHIR Configuration

```http
POST /api/lab/fhir/config/test
Content-Type: application/json
Authorization: Bearer <token>

{
  "config": {
    "baseUrl": "https://test-fhir-server.com/fhir",
    "version": "R4",
    "timeout": 30000,
    "retryAttempts": 3
  },
  "auth": {
    "type": "oauth2",
    "tokenUrl": "https://test-fhir-server.com/auth/token",
    "clientId": "test-client",
    "clientSecret": "test-secret"
  }
}
```

## Data Mapping

### FHIR Observation → Internal LabResult

| FHIR Field                | Internal Field     | Notes                    |
| ------------------------- | ------------------ | ------------------------ |
| `id`                      | `externalResultId` | FHIR resource ID         |
| `code.coding[0].code`     | `testCode`         | Test identifier          |
| `code.coding[0].display`  | `testName`         | Test name                |
| `code.coding[LOINC].code` | `loincCode`        | LOINC code if available  |
| `valueQuantity.value`     | `numericValue`     | Numeric result value     |
| `valueQuantity.unit`      | `unit`             | Result unit              |
| `valueString`             | `value`            | String result value      |
| `effectiveDateTime`       | `performedAt`      | When test was performed  |
| `issued`                  | `reportedAt`       | When result was reported |
| `referenceRange[0]`       | `referenceRange`   | Normal value ranges      |
| `interpretation[0]`       | `interpretation`   | Result interpretation    |
| `note[0].text`            | `technicalNotes`   | Additional notes         |

### FHIR ServiceRequest → Internal LabOrder

| FHIR Field               | Internal Field        | Notes                  |
| ------------------------ | --------------------- | ---------------------- |
| `id`                     | `externalOrderId`     | FHIR resource ID       |
| `code.coding[0].code`    | `tests[0].code`       | Test code              |
| `code.coding[0].display` | `tests[0].name`       | Test name              |
| `priority`               | `tests[0].priority`   | Order priority         |
| `authoredOn`             | `orderDate`           | When order was created |
| `reasonCode[0].text`     | `tests[0].indication` | Order indication       |
| `status`                 | `status`              | Order status           |

## Error Handling

### Common Error Codes

- **FHIR_CONNECTION_ERROR**: Unable to connect to FHIR server
- **FHIR_AUTH_ERROR**: Authentication failed
- **FHIR_BUNDLE_ERROR**: Invalid FHIR bundle format
- **PATIENT_MAPPING_ERROR**: Patient mapping not found
- **RESOURCE_VALIDATION_ERROR**: FHIR resource validation failed

### Error Response Format

```json
{
  "success": false,
  "message": "FHIR import operation failed",
  "code": "FHIR_BUNDLE_ERROR",
  "details": "Invalid FHIR bundle format",
  "timestamp": "2024-01-15T10:30:00Z"
}
```

## Security Considerations

### Data Protection

- All FHIR communications use HTTPS/TLS encryption
- Authentication credentials are stored securely server-side
- Patient data mapping is validated before processing
- Audit logs are maintained for all FHIR operations

### Access Control

- RBAC permissions required for FHIR operations
- Workspace isolation enforced
- Feature flags control FHIR availability

### Compliance

- HIPAA compliance maintained through secure data handling
- Audit trails for all data exchanges
- Patient consent validation for AI processing

## Testing

### Unit Tests

```bash
npm test -- --testPathPattern=fhirIntegration.test.ts
```

### Integration Tests

```bash
npm run test:integration -- --grep "FHIR"
```

### Manual Testing with HAPI FHIR

1. Start local HAPI FHIR server:

```bash
docker run -p 8080:8080 hapiproject/hapi:latest
```

2. Set environment variables:

```bash
export FHIR_BASE_URL=http://localhost:8080/fhir
export FHIR_VERSION=R4
export FHIR_AUTH_TYPE=none
```

3. Test connection:

```bash
curl -X GET "http://localhost:3000/api/lab/fhir/test-connection" \
  -H "Authorization: Bearer <your-token>"
```

## Troubleshooting

### Connection Issues

1. Verify FHIR server URL is accessible
2. Check authentication credentials
3. Validate network connectivity and firewall rules
4. Review FHIR server logs for errors

### Authentication Problems

1. Verify OAuth2 client credentials
2. Check token expiration and refresh logic
3. Validate scope permissions
4. Review authentication server logs

### Data Import Failures

1. Validate FHIR bundle structure
2. Check patient mapping configuration
3. Verify required FHIR resource fields
4. Review data validation errors

### Performance Issues

1. Adjust timeout settings
2. Implement connection pooling
3. Use batch operations for large datasets
4. Monitor FHIR server performance

## Future Enhancements

### Planned Features

- Real-time FHIR subscriptions
- DiagnosticReport resource support
- Bulk data export (FHIR Bulk Data API)
- Advanced patient matching algorithms
- FHIR Questionnaire integration

### Roadmap

- **Phase 1**: Basic import/export (✅ Complete)
- **Phase 2**: Real-time synchronization
- **Phase 3**: Advanced FHIR resources
- **Phase 4**: AI-enhanced data mapping

## Support

For technical support or questions about FHIR integration:

1. Check the troubleshooting section above
2. Review system logs for error details
3. Consult FHIR specification documentation
4. Contact the development team

## References

- [FHIR R4 Specification](https://hl7.org/fhir/R4/)
- [LOINC Database](https://loinc.org/)
- [HAPI FHIR Documentation](https://hapifhir.io/)
- [SMART on FHIR](https://docs.smarthealthit.org/)<|MERGE_RESOLUTION|>--- conflicted
+++ resolved
@@ -4,11 +4,7 @@
 
 ## Overview
 
-<<<<<<< HEAD
-The FHIR integration enables seamless exchange of laboratory data between the PharmaPilot system and external laboratory information systems (LIS) or electronic health record (EHR) systems that support FHIR standards.
-=======
 The FHIR integration enables seamless exchange of laboratory data between the PharmacyCopilot system and external laboratory information systems (LIS) or electronic health record (EHR) systems that support FHIR standards.
->>>>>>> 4d0ddee1
 
 ## Supported FHIR Versions
 
