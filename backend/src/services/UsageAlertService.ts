--- conflicted
+++ resolved
@@ -237,11 +237,7 @@
 
           <p>If you have any questions, please don't hesitate to contact our support team.</p>
           
-<<<<<<< HEAD
-          <p>Best regards,<br>The PharmaPilot Team</p>
-=======
           <p>Best regards,<br>The PharmacyCopilot Team</p>
->>>>>>> 4d0ddee1
         </div>
         
         <div style="background: #6c757d; color: white; padding: 10px; text-align: center; font-size: 12px;">
