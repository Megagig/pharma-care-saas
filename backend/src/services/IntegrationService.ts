import Integration, { IIntegration } from '../models/Integration';
import { Types } from 'mongoose';
import axios from 'axios';

export interface IntegrationFilters {
  userId?: string;
  type?: string;
  provider?: string;
  isActive?: boolean;
  syncFrequency?: string;
  search?: string;
}

export interface SyncResult {
  success: boolean;
  recordsProcessed: number;
  duration: number;
  error?: string;
  details?: any;
}

export interface IntegrationProvider {
  name: string;
  type: string;
  description: string;
  configurationSchema: any;
  supportedOperations: string[];
  authenticationMethods: string[];
}

export class IntegrationService {
  /**
   * Get integrations with filtering and pagination
   */
  async getIntegrations(
    filters: IntegrationFilters = {},
    page: number = 1,
    limit: number = 20
  ): Promise<{
    integrations: IIntegration[];
    total: number;
    page: number;
    totalPages: number;
  }> {
    const query: any = {};

    if (filters.userId) {
      query.userId = new Types.ObjectId(filters.userId);
    }

    if (filters.type) {
      query.type = filters.type;
    }

    if (filters.provider) {
      query.provider = filters.provider;
    }

    if (filters.isActive !== undefined) {
      query.isActive = filters.isActive;
    }

    if (filters.syncFrequency) {
      query.syncFrequency = filters.syncFrequency;
    }

    if (filters.search) {
      query.$or = [
        { name: { $regex: filters.search, $options: 'i' } },
        { description: { $regex: filters.search, $options: 'i' } },
        { provider: { $regex: filters.search, $options: 'i' } }
      ];
    }

    const skip = (page - 1) * limit;
    const total = await Integration.countDocuments(query);
    const integrations = await Integration.find(query)
      .populate('userId', 'email firstName lastName')
      .sort({ createdAt: -1 })
      .skip(skip)
      .limit(limit);

    return {
      integrations,
      total,
      page,
      totalPages: Math.ceil(total / limit)
    };
  }

  /**
   * Create integration
   */
  async createIntegration(integrationData: Partial<IIntegration>): Promise<IIntegration> {
    const integration = new Integration(integrationData);
    return await integration.save();
  }

  /**
   * Update integration
   */
  async updateIntegration(integrationId: string, updateData: Partial<IIntegration>): Promise<IIntegration> {
    const integration = await Integration.findById(integrationId);
    if (!integration) {
      throw new Error('Integration not found');
    }

    Object.assign(integration, updateData);
    return await integration.save();
  }

  /**
   * Delete integration
   */
  async deleteIntegration(integrationId: string): Promise<void> {
    const integration = await Integration.findById(integrationId);
    if (!integration) {
      throw new Error('Integration not found');
    }

    await Integration.findByIdAndDelete(integrationId);
  }

  /**
   * Test integration connection
   */
  async testIntegration(integrationId: string): Promise<{
    success: boolean;
    responseTime: number;
    error?: string;
    details?: any;
  }> {
    const integration = await Integration.findById(integrationId);
    if (!integration) {
      throw new Error('Integration not found');
    }

    const startTime = Date.now();

    try {
      let result: any;

      switch (integration.type) {
        case 'api':
          result = await this.testApiIntegration(integration);
          break;
        case 'webhook':
          result = await this.testWebhookIntegration(integration);
          break;
        case 'database':
          result = await this.testDatabaseIntegration(integration);
          break;
        default:
          throw new Error(`Integration type ${integration.type} not supported for testing`);
      }

      const responseTime = Date.now() - startTime;

      return {
        success: true,
        responseTime,
        details: result
      };

    } catch (error) {
      const responseTime = Date.now() - startTime;
      const errorMessage = error instanceof Error ? error.message : 'Unknown error';

      return {
        success: false,
        responseTime,
        error: errorMessage
      };
    }
  }

  /**
   * Execute integration sync
   */
  async executeSync(integrationId: string, manualTrigger: boolean = false): Promise<SyncResult> {
    const integration = await Integration.findById(integrationId);
    if (!integration) {
      throw new Error('Integration not found');
    }

    if (!integration.isActive && !manualTrigger) {
      throw new Error('Integration is not active');
    }

    const startTime = Date.now();

    try {
      let result: SyncResult;

      switch (integration.type) {
        case 'api':
          result = await this.syncApiIntegration(integration);
          break;
        case 'database':
          result = await this.syncDatabaseIntegration(integration);
          break;
        case 'file_sync':
          result = await this.syncFileIntegration(integration);
          break;
        default:
          throw new Error(`Sync not supported for integration type: ${integration.type}`);
      }

      const duration = Date.now() - startTime;
      result.duration = duration;

      (integration as any).updateSyncStatistics(
        result.success,
        result.recordsProcessed,
        duration,
        result.error
      );

      await integration.save();

      return result;

    } catch (error) {
      const duration = Date.now() - startTime;
      const errorMessage = error instanceof Error ? error.message : 'Unknown error';

      (integration as any).updateSyncStatistics(false, 0, duration, errorMessage);
      await integration.save();

      return {
        success: false,
        recordsProcessed: 0,
        duration,
        error: errorMessage
      };
    }
  }

  /**
   * Process scheduled syncs
   */
  async processScheduledSyncs(): Promise<void> {
    const integrations = await Integration.find({
      isActive: true,
      syncFrequency: { $in: ['hourly', 'daily', 'weekly'] }
    });

    const syncPromises = integrations
      .filter(integration => (integration as any).shouldSync())
      .map(integration =>
        this.executeSync(integration._id.toString()).catch(error => {
          console.error(`Scheduled sync failed for integration ${integration._id}:`, error);
        })
      );

    await Promise.all(syncPromises);
  }

  /**
   * Get integration statistics
   */
  async getIntegrationStatistics(
    integrationId?: string,
    startDate?: Date,
    endDate?: Date
  ): Promise<{
    totalSyncs: number;
    successfulSyncs: number;
    failedSyncs: number;
    averageDuration: number;
    successRate: number;
    recordsProcessed: number;
    syncsByType: Array<{ type: string; count: number }>;
    syncsByProvider: Array<{ provider: string; count: number }>;
  }> {
    const matchStage: any = {};

    if (integrationId) {
      matchStage._id = new Types.ObjectId(integrationId);
    }

    if (startDate || endDate) {
      matchStage.lastSync = {};
      if (startDate) {
        matchStage.lastSync.$gte = startDate;
      }
      if (endDate) {
        matchStage.lastSync.$lte = endDate;
      }
    }

    // Basic statistics
    const basicStats = await Integration.aggregate([
      { $match: matchStage },
      {
        $group: {
          _id: null,
          totalSyncs: { $sum: '$statistics.totalSyncs' },
          successfulSyncs: { $sum: '$statistics.successfulSyncs' },
          failedSyncs: { $sum: '$statistics.failedSyncs' },
          averageDuration: { $avg: '$statistics.lastSyncDuration' },
          recordsProcessed: { $sum: '$statistics.recordsProcessed' }
        }
      }
    ]);

    // Syncs by type
    const syncsByType = await Integration.aggregate([
      { $match: matchStage },
      {
        $group: {
          _id: '$type',
          count: { $sum: '$statistics.totalSyncs' }
        }
      },
      {
        $project: {
          type: '$_id',
          count: 1,
          _id: 0
        }
      }
    ]);

    // Syncs by provider
    const syncsByProvider = await Integration.aggregate([
      { $match: matchStage },
      {
        $group: {
          _id: '$provider',
          count: { $sum: '$statistics.totalSyncs' }
        }
      },
      { $sort: { count: -1 } },
      { $limit: 10 },
      {
        $project: {
          provider: '$_id',
          count: 1,
          _id: 0
        }
      }
    ]);

    const stats = basicStats[0] || {
      totalSyncs: 0,
      successfulSyncs: 0,
      failedSyncs: 0,
      averageDuration: 0,
      recordsProcessed: 0
    };

    const successRate = stats.totalSyncs > 0
      ? (stats.successfulSyncs / stats.totalSyncs) * 100
      : 0;

    return {
      totalSyncs: stats.totalSyncs,
      successfulSyncs: stats.successfulSyncs,
      failedSyncs: stats.failedSyncs,
      averageDuration: Math.round(stats.averageDuration || 0),
      successRate: Math.round(successRate * 100) / 100,
      recordsProcessed: stats.recordsProcessed,
      syncsByType,
      syncsByProvider
    };
  }

  /**
   * Get available integration providers
   */
  getAvailableProviders(): IntegrationProvider[] {
    return [
      {
        name: 'Salesforce',
        type: 'api',
        description: 'Salesforce CRM integration',
        configurationSchema: {
          endpoint: { type: 'string', required: true },
          clientId: { type: 'string', required: true },
          clientSecret: { type: 'string', required: true },
          username: { type: 'string', required: true },
          password: { type: 'string', required: true }
        },
        supportedOperations: ['sync', 'webhook'],
        authenticationMethods: ['oauth2', 'username_password']
      },
      {
        name: 'HubSpot',
        type: 'api',
        description: 'HubSpot CRM integration',
        configurationSchema: {
          apiKey: { type: 'string', required: true },
          endpoint: { type: 'string', required: false }
        },
        supportedOperations: ['sync', 'webhook'],
        authenticationMethods: ['api_key']
      },
      {
        name: 'Zapier',
        type: 'webhook',
        description: 'Zapier automation platform',
        configurationSchema: {
          webhookUrl: { type: 'string', required: true }
        },
        supportedOperations: ['webhook'],
        authenticationMethods: ['none']
      },
      {
        name: 'PostgreSQL',
        type: 'database',
        description: 'PostgreSQL database integration',
        configurationSchema: {
          host: { type: 'string', required: true },
          port: { type: 'number', required: true },
          database: { type: 'string', required: true },
          username: { type: 'string', required: true },
          password: { type: 'string', required: true }
        },
        supportedOperations: ['sync'],
        authenticationMethods: ['username_password']
      },
      {
        name: 'MySQL',
        type: 'database',
        description: 'MySQL database integration',
        configurationSchema: {
          host: { type: 'string', required: true },
          port: { type: 'number', required: true },
          database: { type: 'string', required: true },
          username: { type: 'string', required: true },
          password: { type: 'string', required: true }
        },
        supportedOperations: ['sync'],
        authenticationMethods: ['username_password']
      },
      {
        name: 'SFTP',
        type: 'file_sync',
        description: 'SFTP file synchronization',
        configurationSchema: {
          host: { type: 'string', required: true },
          port: { type: 'number', required: true },
          username: { type: 'string', required: true },
          password: { type: 'string', required: false },
          privateKey: { type: 'string', required: false },
          remotePath: { type: 'string', required: true }
        },
        supportedOperations: ['sync'],
        authenticationMethods: ['username_password', 'ssh_key']
      }
    ];
  }

  /**
   * Test API integration
   */
  private async testApiIntegration(integration: IIntegration): Promise<any> {
    const config = integration.configuration;

    if (!config.endpoint) {
      throw new Error('API endpoint is required');
    }

    const headers: any = {
      'Content-Type': 'application/json',
<<<<<<< HEAD
      'User-Agent': 'PharmaPilot-Integration/1.0'
=======
      'User-Agent': 'PharmacyCopilot-Integration/1.0'
>>>>>>> 4d0ddee1
    };

    if (config.apiKey) {
      headers['Authorization'] = `Bearer ${config.apiKey}`;
    }

    const response = await axios({
      method: 'GET',
      url: config.endpoint,
      headers,
      timeout: 30000,
      validateStatus: () => true
    });

    if (response.status >= 400) {
      throw new Error(`API test failed: HTTP ${response.status}`);
    }

    return {
      status: response.status,
      headers: response.headers,
      data: response.data
    };
  }

  /**
   * Test webhook integration
   */
  private async testWebhookIntegration(integration: IIntegration): Promise<any> {
    const config = integration.configuration;

    if (!config.endpoint) {
      throw new Error('Webhook endpoint is required');
    }

    const testPayload = {
      test: true,
      timestamp: new Date().toISOString(),
      integration: integration.name
    };

    const response = await axios({
      method: 'POST',
      url: config.endpoint,
      headers: {
        'Content-Type': 'application/json',
<<<<<<< HEAD
        'User-Agent': 'PharmaPilot-Integration/1.0'
=======
        'User-Agent': 'PharmacyCopilot-Integration/1.0'
>>>>>>> 4d0ddee1
      },
      data: testPayload,
      timeout: 30000,
      validateStatus: () => true
    });

    if (response.status >= 400) {
      throw new Error(`Webhook test failed: HTTP ${response.status}`);
    }

    return {
      status: response.status,
      responseTime: response.headers['x-response-time'] || 'N/A'
    };
  }

  /**
   * Test database integration
   */
  private async testDatabaseIntegration(integration: IIntegration): Promise<any> {
    // This would require database-specific drivers
    // For now, return a mock response
    return {
      connected: true,
      database: integration.configuration.settings.database,
      version: '1.0.0'
    };
  }

  /**
   * Sync API integration
   */
  private async syncApiIntegration(integration: IIntegration): Promise<SyncResult> {
    // Implementation would depend on the specific API
    // This is a simplified example
    const config = integration.configuration;

    const response = await axios({
      method: 'GET',
      url: `${config.endpoint}/data`,
      headers: {
        'Authorization': `Bearer ${config.apiKey}`,
        'Content-Type': 'application/json'
      },
      timeout: 60000
    });

    const data = response.data;
    const records = Array.isArray(data) ? data : [data];

    // Apply mapping and filters
    const processedRecords = records
      .filter(record => this.applyFilters(record, integration.filters))
      .map(record => (integration as any).applyMapping(record));

    // Here you would save the processed records to your database
    // For now, we'll just return the count

    return {
      success: true,
      recordsProcessed: processedRecords.length,
      duration: 0, // Will be set by caller
      details: {
        totalRecords: records.length,
        processedRecords: processedRecords.length
      }
    };
  }

  /**
   * Sync database integration
   */
  private async syncDatabaseIntegration(integration: IIntegration): Promise<SyncResult> {
    // This would require database-specific implementation
    // For now, return a mock response
    return {
      success: true,
      recordsProcessed: 100,
      duration: 0,
      details: {
        query: 'SELECT * FROM users',
        rowsAffected: 100
      }
    };
  }

  /**
   * Sync file integration
   */
  private async syncFileIntegration(integration: IIntegration): Promise<SyncResult> {
    // This would require file system or SFTP implementation
    // For now, return a mock response
    return {
      success: true,
      recordsProcessed: 50,
      duration: 0,
      details: {
        filesProcessed: 5,
        totalSize: '1.2MB'
      }
    };
  }

  /**
   * Apply filters to record
   */
  private applyFilters(record: any, filters: any): boolean {
    if (!filters.conditions || filters.conditions.length === 0) {
      return true;
    }

    const conditionResults = filters.conditions.map((condition: any) => {
      const fieldValue = this.getNestedValue(record, condition.field);
      return this.evaluateCondition(fieldValue, condition.operator, condition.value);
    });

    if (filters.logicalOperator === 'AND') {
      return conditionResults.every(Boolean);
    } else {
      return conditionResults.some(Boolean);
    }
  }

  /**
   * Get nested value from object
   */
  private getNestedValue(obj: any, path: string): any {
    return path.split('.').reduce((current, key) => current?.[key], obj);
  }

  /**
   * Evaluate condition
   */
  private evaluateCondition(fieldValue: any, operator: string, expectedValue: any): boolean {
    switch (operator) {
      case 'equals':
        return fieldValue === expectedValue;
      case 'not_equals':
        return fieldValue !== expectedValue;
      case 'contains':
        return String(fieldValue).includes(String(expectedValue));
      case 'not_contains':
        return !String(fieldValue).includes(String(expectedValue));
      case 'greater_than':
        return Number(fieldValue) > Number(expectedValue);
      case 'less_than':
        return Number(fieldValue) < Number(expectedValue);
      default:
        return false;
    }
  }
}

export default new IntegrationService();<|MERGE_RESOLUTION|>--- conflicted
+++ resolved
@@ -464,11 +464,7 @@
 
     const headers: any = {
       'Content-Type': 'application/json',
-<<<<<<< HEAD
-      'User-Agent': 'PharmaPilot-Integration/1.0'
-=======
       'User-Agent': 'PharmacyCopilot-Integration/1.0'
->>>>>>> 4d0ddee1
     };
 
     if (config.apiKey) {
@@ -515,11 +511,7 @@
       url: config.endpoint,
       headers: {
         'Content-Type': 'application/json',
-<<<<<<< HEAD
-        'User-Agent': 'PharmaPilot-Integration/1.0'
-=======
         'User-Agent': 'PharmacyCopilot-Integration/1.0'
->>>>>>> 4d0ddee1
       },
       data: testPayload,
       timeout: 30000,
