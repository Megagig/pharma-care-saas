--- conflicted
+++ resolved
@@ -476,11 +476,7 @@
 
                 <hr style="margin: 30px 0; border: none; border-top: 1px solid #e5e7eb;">
                 <p style="font-size: 12px; color: #6b7280;">
-<<<<<<< HEAD
-                    This is an automated reminder from the PharmaPilot MTR system. 
-=======
                     This is an automated reminder from the PharmacyCopilot MTR system. 
->>>>>>> 4d0ddee1
                     To update your notification preferences, please log in to your account.
                 </p>
             </div>
@@ -531,11 +527,7 @@
 
                 <hr style="margin: 30px 0; border: none; border-top: 1px solid #e5e7eb;">
                 <p style="font-size: 12px; color: #6b7280;">
-<<<<<<< HEAD
-                    This is an automated alert from the PharmaPilot MTR system. 
-=======
                     This is an automated alert from the PharmacyCopilot MTR system. 
->>>>>>> 4d0ddee1
                     Please log in to your account to review the full details and take appropriate action.
                 </p>
             </div>
@@ -578,11 +570,7 @@
 
                 <hr style="margin: 30px 0; border: none; border-top: 1px solid #e5e7eb;">
                 <p style="font-size: 12px; color: #6b7280;">
-<<<<<<< HEAD
-                    This is an automated reminder from the PharmaPilot MTR system. 
-=======
                     This is an automated reminder from the PharmacyCopilot MTR system. 
->>>>>>> 4d0ddee1
                     Please log in to your account to update the follow-up status.
                 </p>
             </div>
