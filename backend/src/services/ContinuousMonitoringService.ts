/**
 * Continuous Performance Monitoring Service
 * 
 * Provides ongoing performance monitoring, trend analysis, and regression detection
 */

import { EventEmitter } from 'events';
import * as cron from 'node-cron';
import logger from '../utils/logger';
import { WebVitalsService } from './WebVitalsService';
import { LighthouseCIService } from './LighthouseCIService';
import { PerformanceAlertService } from './PerformanceAlertService';
import ProductionValidationService from './ProductionValidationService';

export interface MonitoringConfig {
  webVitals: {
    enabled: boolean;
    collectionInterval: number; // minutes
    alertThresholds: {
      LCP: number;
      FID: number;
      CLS: number;
      TTFB: number;
    };
  };
  lighthouse: {
    enabled: boolean;
    schedule: string; // cron expression
    urls: string[];
    alertThresholds: {
      performance: number;
      accessibility: number;
      bestPractices: number;
      seo: number;
    };
  };
  apiLatency: {
    enabled: boolean;
    monitoringInterval: number; // minutes
    endpoints: string[];
    alertThresholds: {
      p95: number;
      errorRate: number;
    };
  };
  regressionDetection: {
    enabled: boolean;
    analysisInterval: number; // minutes
    lookbackPeriod: number; // hours
    regressionThreshold: number; // percentage
  };
  reporting: {
    dailyReport: boolean;
    weeklyReport: boolean;
    monthlyReport: boolean;
    recipients: string[];
  };
}

export interface PerformanceTrend {
  metric: string;
  period: 'hour' | 'day' | 'week' | 'month';
  trend: 'improving' | 'stable' | 'degrading';
  changePercentage: number;
  significance: 'low' | 'medium' | 'high';
  data: Array<{
    timestamp: Date;
    value: number;
  }>;
}

export interface RegressionAlert {
  id: string;
  timestamp: Date;
  metric: string;
  severity: 'low' | 'medium' | 'high' | 'critical';
  currentValue: number;
  baselineValue: number;
  changePercentage: number;
  affectedUsers: number;
  description: string;
  recommendations: string[];
}

class ContinuousMonitoringService extends EventEmitter {
  private config: MonitoringConfig;
  private monitoringTasks = new Map<string, NodeJS.Timeout>();
  private cronJobs = new Map<string, cron.ScheduledTask>();
  private isRunning = false;

  constructor() {
    super();
    this.config = this.getDefaultConfig();
  }

  /**
   * Start continuous monitoring
   */
  async start(config?: Partial<MonitoringConfig>): Promise<void> {
    if (this.isRunning) {
      logger.warn('Continuous monitoring is already running');
      return;
    }

    this.config = { ...this.config, ...config };
    this.isRunning = true;

    logger.info('Starting continuous performance monitoring');

    // Start Web Vitals monitoring
    if (this.config.webVitals.enabled) {
      await this.startWebVitalsMonitoring();
    }

    // Start Lighthouse monitoring
    if (this.config.lighthouse.enabled) {
      await this.startLighthouseMonitoring();
    }

    // Start API latency monitoring
    if (this.config.apiLatency.enabled) {
      await this.startAPILatencyMonitoring();
    }

    // Start regression detection
    if (this.config.regressionDetection.enabled) {
      await this.startRegressionDetection();
    }

    // Schedule reports
    this.scheduleReports();

    this.emit('monitoringStarted', this.config);
    logger.info('Continuous performance monitoring started');
  }

  /**
   * Stop continuous monitoring
   */
  async stop(): Promise<void> {
    if (!this.isRunning) {
      return;
    }

    logger.info('Stopping continuous performance monitoring');

    // Clear all monitoring tasks
    for (const [name, task] of this.monitoringTasks) {
      clearInterval(task);
      logger.info(`Stopped monitoring task: ${name}`);
    }
    this.monitoringTasks.clear();

    // Stop all cron jobs
    for (const [name, job] of this.cronJobs) {
      job.stop();
      logger.info(`Stopped cron job: ${name}`);
    }
    this.cronJobs.clear();

    this.isRunning = false;
    this.emit('monitoringStopped');
    logger.info('Continuous performance monitoring stopped');
  }

  /**
   * Start Web Vitals monitoring
   */
  private async startWebVitalsMonitoring(): Promise<void> {
    logger.info('Starting Web Vitals monitoring');

    const interval = setInterval(async () => {
      try {
        await this.checkWebVitalsThresholds();
      } catch (error) {
        logger.error('Error in Web Vitals monitoring:', error);
      }
    }, this.config.webVitals.collectionInterval * 60 * 1000);

    this.monitoringTasks.set('webVitals', interval);
  }

  /**
   * Start Lighthouse monitoring
   */
  private async startLighthouseMonitoring(): Promise<void> {
    logger.info('Starting Lighthouse monitoring');

    const job = cron.schedule(this.config.lighthouse.schedule, async () => {
      try {
        await this.runLighthouseChecks();
      } catch (error) {
        logger.error('Error in Lighthouse monitoring:', error);
      }
    });

    this.cronJobs.set('lighthouse', job);
  }

  /**
   * Start API latency monitoring
   */
  private async startAPILatencyMonitoring(): Promise<void> {
    logger.info('Starting API latency monitoring');

    const interval = setInterval(async () => {
      try {
        await this.checkAPILatencyThresholds();
      } catch (error) {
        logger.error('Error in API latency monitoring:', error);
      }
    }, this.config.apiLatency.monitoringInterval * 60 * 1000);

    this.monitoringTasks.set('apiLatency', interval);
  }

  /**
   * Start regression detection
   */
  private async startRegressionDetection(): Promise<void> {
    logger.info('Starting regression detection');

    const interval = setInterval(async () => {
      try {
        await this.detectPerformanceRegressions();
      } catch (error) {
        logger.error('Error in regression detection:', error);
      }
    }, this.config.regressionDetection.analysisInterval * 60 * 1000);

    this.monitoringTasks.set('regressionDetection', interval);
  }

  /**
   * Check Web Vitals thresholds
   */
  private async checkWebVitalsThresholds(): Promise<void> {
    const recentMetrics = await WebVitalsService.getRecentMetrics(
      this.config.webVitals.collectionInterval * 60 * 1000
    );

    if (recentMetrics.length === 0) {
      return;
    }

    // Calculate averages
    const averages = this.calculateWebVitalsAverages(recentMetrics);
    const thresholds = this.config.webVitals.alertThresholds;

    // Check thresholds
    const violations: Array<{ metric: string; value: number; threshold: number }> = [];

    if (averages.LCP > thresholds.LCP) {
      violations.push({ metric: 'LCP', value: averages.LCP, threshold: thresholds.LCP });
    }

    if (averages.FID > thresholds.FID) {
      violations.push({ metric: 'FID', value: averages.FID, threshold: thresholds.FID });
    }

    if (averages.CLS > thresholds.CLS) {
      violations.push({ metric: 'CLS', value: averages.CLS, threshold: thresholds.CLS });
    }

    if (averages.TTFB > thresholds.TTFB) {
      violations.push({ metric: 'TTFB', value: averages.TTFB, threshold: thresholds.TTFB });
    }

    // Send alerts for violations
    for (const violation of violations) {
      await PerformanceAlertService.sendAlert({
        type: 'web_vitals_threshold',
        severity: 'medium',
        message: `Web Vitals threshold exceeded: ${violation.metric} = ${violation.value} > ${violation.threshold}`,
        data: {
          metric: violation.metric,
          value: violation.value,
          threshold: violation.threshold,
          sampleSize: recentMetrics.length,
        },
      });
    }

    this.emit('webVitalsChecked', { averages, violations });
  }

  /**
   * Run Lighthouse checks
   */
  private async runLighthouseChecks(): Promise<void> {
    for (const url of this.config.lighthouse.urls) {
      try {
        const result = await LighthouseCIService.runLighthouseTest(url);
        const thresholds = this.config.lighthouse.alertThresholds;

        // Check thresholds
        const violations: Array<{ metric: string; value: number; threshold: number }> = [];

        if (result.performance < thresholds.performance) {
          violations.push({ metric: 'Performance', value: result.performance, threshold: thresholds.performance });
        }

        if (result.accessibility < thresholds.accessibility) {
          violations.push({ metric: 'Accessibility', value: result.accessibility, threshold: thresholds.accessibility });
        }

        if (result.bestPractices < thresholds.bestPractices) {
          violations.push({ metric: 'Best Practices', value: result.bestPractices, threshold: thresholds.bestPractices });
        }

        if (result.seo < thresholds.seo) {
          violations.push({ metric: 'SEO', value: result.seo, threshold: thresholds.seo });
        }

        // Send alerts for violations
        for (const violation of violations) {
          await PerformanceAlertService.sendAlert({
            type: 'lighthouse_threshold',
            severity: violation.metric === 'Performance' ? 'high' : 'medium',
            message: `Lighthouse ${violation.metric} threshold exceeded: ${violation.value} < ${violation.threshold}`,
            data: {
              url,
              metric: violation.metric,
              value: violation.value,
              threshold: violation.threshold,
              fullResult: result,
            },
          });
        }

        this.emit('lighthouseChecked', { url, result, violations });

      } catch (error) {
        logger.error(`Error running Lighthouse check for ${url}:`, error);
      }
    }
  }

  /**
   * Check API latency thresholds
   */
  private async checkAPILatencyThresholds(): Promise<void> {
    for (const endpoint of this.config.apiLatency.endpoints) {
      try {
        const metrics = await this.measureEndpointLatency(endpoint);
        const thresholds = this.config.apiLatency.alertThresholds;

        const violations: Array<{ metric: string; value: number; threshold: number }> = [];

        if (metrics.p95 > thresholds.p95) {
          violations.push({ metric: 'P95 Latency', value: metrics.p95, threshold: thresholds.p95 });
        }

        if (metrics.errorRate > thresholds.errorRate) {
          violations.push({ metric: 'Error Rate', value: metrics.errorRate, threshold: thresholds.errorRate });
        }

        // Send alerts for violations
        for (const violation of violations) {
          await PerformanceAlertService.sendAlert({
            type: 'api_latency_threshold',
            severity: 'high',
            message: `API ${violation.metric} threshold exceeded for ${endpoint}: ${violation.value} > ${violation.threshold}`,
            data: {
              endpoint,
              metric: violation.metric,
              value: violation.value,
              threshold: violation.threshold,
              fullMetrics: metrics,
            },
          });
        }

        this.emit('apiLatencyChecked', { endpoint, metrics, violations });

      } catch (error) {
        logger.error(`Error checking API latency for ${endpoint}:`, error);
      }
    }
  }

  /**
   * Detect performance regressions
   */
  private async detectPerformanceRegressions(): Promise<void> {
    logger.info('Running regression detection analysis');

    try {
      // Analyze trends for different metrics
      const trends = await this.analyzePerformanceTrends();
      const regressions: RegressionAlert[] = [];

      for (const trend of trends) {
        if (trend.trend === 'degrading' && trend.significance === 'high') {
          const regression: RegressionAlert = {
            id: `regression_${Date.now()}_${trend.metric}`,
            timestamp: new Date(),
            metric: trend.metric,
            severity: this.calculateRegressionSeverity(trend.changePercentage),
            currentValue: trend.data[trend.data.length - 1]?.value || 0,
            baselineValue: trend.data[0]?.value || 0,
            changePercentage: trend.changePercentage,
            affectedUsers: await this.estimateAffectedUsers(trend.metric),
            description: `Performance regression detected in ${trend.metric}: ${trend.changePercentage.toFixed(1)}% degradation over ${trend.period}`,
            recommendations: this.generateRegressionRecommendations(trend.metric, trend.changePercentage),
          };

          regressions.push(regression);
        }
      }

      // Send regression alerts
      for (const regression of regressions) {
        await PerformanceAlertService.sendAlert({
          type: 'performance_regression',
          severity: regression.severity,
          message: regression.description,
          data: regression,
        });
      }

      this.emit('regressionDetected', regressions);

    } catch (error) {
      logger.error('Error in regression detection:', error);
    }
  }

  /**
   * Analyze performance trends
   */
  private async analyzePerformanceTrends(): Promise<PerformanceTrend[]> {
    const trends: PerformanceTrend[] = [];
    const lookbackHours = this.config.regressionDetection.lookbackPeriod;

    // Analyze Web Vitals trends
    const webVitalsData = await WebVitalsService.getMetricsInRange(
      new Date(Date.now() - lookbackHours * 60 * 60 * 1000),
      new Date()
    );

    if (webVitalsData.length > 0) {
      const webVitalsTrends = this.calculateMetricTrends(webVitalsData, ['LCP', 'FID', 'CLS', 'TTFB']);
      trends.push(...webVitalsTrends);
    }

    // Analyze API latency trends (would integrate with your monitoring system)
    // For now, simulate trend analysis
    const apiTrends = await this.simulateAPITrends();
    trends.push(...apiTrends);

    return trends;
  }

  /**
   * Calculate metric trends
   */
  private calculateMetricTrends(data: any[], metrics: string[]): PerformanceTrend[] {
    const trends: PerformanceTrend[] = [];

    for (const metric of metrics) {
      const values = data.map(d => ({ timestamp: new Date(d.timestamp), value: d[metric] }))
        .filter(d => d.value != null)
        .sort((a, b) => a.timestamp.getTime() - b.timestamp.getTime());

      if (values.length < 2) continue;

      const firstValue = values[0].value;
      const lastValue = values[values.length - 1].value;
      const changePercentage = ((lastValue - firstValue) / firstValue) * 100;

      let trend: 'improving' | 'stable' | 'degrading';
      let significance: 'low' | 'medium' | 'high';

      if (Math.abs(changePercentage) < 5) {
        trend = 'stable';
        significance = 'low';
      } else if (changePercentage > 0) {
        trend = 'degrading';
        significance = changePercentage > 20 ? 'high' : changePercentage > 10 ? 'medium' : 'low';
      } else {
        trend = 'improving';
        significance = Math.abs(changePercentage) > 20 ? 'high' : Math.abs(changePercentage) > 10 ? 'medium' : 'low';
      }

      trends.push({
        metric,
        period: 'day',
        trend,
        changePercentage,
        significance,
        data: values,
      });
    }

    return trends;
  }

  /**
   * Simulate API trends (replace with real implementation)
   */
  private async simulateAPITrends(): Promise<PerformanceTrend[]> {
    // This would integrate with your actual API monitoring system
    return [];
  }

  /**
   * Calculate Web Vitals averages
   */
  private calculateWebVitalsAverages(metrics: any[]): {
    LCP: number;
    FID: number;
    CLS: number;
    TTFB: number;
  } {
    const avg = (arr: number[]) => arr.reduce((a, b) => a + b, 0) / arr.length;

    return {
      LCP: avg(metrics.map(m => m.LCP).filter(Boolean)),
      FID: avg(metrics.map(m => m.FID).filter(Boolean)),
      CLS: avg(metrics.map(m => m.CLS).filter(Boolean)),
      TTFB: avg(metrics.map(m => m.TTFB).filter(Boolean)),
    };
  }

  /**
   * Measure endpoint latency
   */
  private async measureEndpointLatency(endpoint: string): Promise<{
    p50: number;
    p95: number;
    errorRate: number;
  }> {
    // This would integrate with your actual monitoring system
    // For now, simulate realistic values
    return {
      p50: 200 + Math.random() * 100,
      p95: 400 + Math.random() * 200,
      errorRate: Math.random() * 2,
    };
  }

  /**
   * Calculate regression severity
   */
  private calculateRegressionSeverity(changePercentage: number): 'low' | 'medium' | 'high' | 'critical' {
    const absChange = Math.abs(changePercentage);

    if (absChange > 50) return 'critical';
    if (absChange > 25) return 'high';
    if (absChange > 10) return 'medium';
    return 'low';
  }

  /**
   * Estimate affected users
   */
  private async estimateAffectedUsers(metric: string): Promise<number> {
    // This would integrate with your analytics system
    // For now, simulate based on metric type
    const baseUsers = 1000;

    switch (metric) {
      case 'LCP':
      case 'FID':
        return Math.floor(baseUsers * 0.8); // High impact metrics
      case 'CLS':
      case 'TTFB':
        return Math.floor(baseUsers * 0.6); // Medium impact metrics
      default:
        return Math.floor(baseUsers * 0.4); // Lower impact metrics
    }
  }

  /**
   * Generate regression recommendations
   */
  private generateRegressionRecommendations(metric: string, changePercentage: number): string[] {
    const recommendations: string[] = [];

    switch (metric) {
      case 'LCP':
        recommendations.push('Review image optimization and lazy loading implementation');
        recommendations.push('Check server response times and CDN performance');
        recommendations.push('Analyze critical resource loading and preloading strategies');
        break;
      case 'FID':
        recommendations.push('Review JavaScript bundle size and execution time');
        recommendations.push('Check for blocking third-party scripts');
        recommendations.push('Analyze main thread blocking tasks');
        break;
      case 'CLS':
        recommendations.push('Review dynamic content insertion and image dimensions');
        recommendations.push('Check font loading strategies and web font optimization');
        recommendations.push('Analyze layout shift sources in recent deployments');
        break;
      case 'TTFB':
        recommendations.push('Review server performance and database query optimization');
        recommendations.push('Check CDN configuration and caching strategies');
        recommendations.push('Analyze API response times and backend performance');
        break;
      default:
        recommendations.push('Review recent deployments and configuration changes');
        recommendations.push('Check monitoring data for correlation with other metrics');
    }

    if (Math.abs(changePercentage) > 25) {
      recommendations.unshift('Consider immediate rollback if recent deployment caused this regression');
    }

    return recommendations;
  }

  /**
   * Schedule performance reports
   */
  private scheduleReports(): void {
    if (this.config.reporting.dailyReport) {
      const dailyJob = cron.schedule('0 9 * * *', async () => {
        await this.generateDailyReport();
      });
      this.cronJobs.set('dailyReport', dailyJob);
    }

    if (this.config.reporting.weeklyReport) {
      const weeklyJob = cron.schedule('0 9 * * 1', async () => {
        await this.generateWeeklyReport();
      });
      this.cronJobs.set('weeklyReport', weeklyJob);
    }

    if (this.config.reporting.monthlyReport) {
      const monthlyJob = cron.schedule('0 9 1 * *', async () => {
        await this.generateMonthlyReport();
      });
      this.cronJobs.set('monthlyReport', monthlyJob);
    }
  }

  /**
   * Generate daily performance report
   */
  private async generateDailyReport(): Promise<void> {
    logger.info('Generating daily performance report');

    try {
      // This would generate a comprehensive daily report
      const report = {
        date: new Date().toISOString().split('T')[0],
        summary: 'Daily performance summary',
        // Add actual report data here
      };

      // Send report to configured recipients
      await this.sendReport('Daily Performance Report', report);

    } catch (error) {
      logger.error('Error generating daily report:', error);
    }
  }

  /**
   * Generate weekly performance report
   */
  private async generateWeeklyReport(): Promise<void> {
    logger.info('Generating weekly performance report');

    try {
      // This would generate a comprehensive weekly report
      const report = {
        week: new Date().toISOString().split('T')[0],
        summary: 'Weekly performance summary',
        // Add actual report data here
      };

      // Send report to configured recipients
      await this.sendReport('Weekly Performance Report', report);

    } catch (error) {
      logger.error('Error generating weekly report:', error);
    }
  }

  /**
   * Generate monthly performance report
   */
  private async generateMonthlyReport(): Promise<void> {
    logger.info('Generating monthly performance report');

    try {
      // This would generate a comprehensive monthly report
      const report = {
        month: new Date().toISOString().split('T')[0],
        summary: 'Monthly performance summary',
        // Add actual report data here
      };

      // Send report to configured recipients
      await this.sendReport('Monthly Performance Report', report);

    } catch (error) {
      logger.error('Error generating monthly report:', error);
    }
  }

  /**
   * Send performance report
   */
  private async sendReport(subject: string, report: any): Promise<void> {
    // This would send the report via email or other channels
    logger.info(`Sending report: ${subject}`);
  }

  /**
   * Get default monitoring configuration
   */
  private getDefaultConfig(): MonitoringConfig {
    return {
      webVitals: {
        enabled: true,
        collectionInterval: 5, // 5 minutes
        alertThresholds: {
          LCP: 2500,
          FID: 100,
          CLS: 0.1,
          TTFB: 800,
        },
      },
      lighthouse: {
        enabled: true,
        schedule: '0 */6 * * *', // Every 6 hours
        urls: [
<<<<<<< HEAD
          process.env.PRODUCTION_URL || 'https://app.PharmaPilot.com',
=======
          process.env.PRODUCTION_URL || 'https://app.PharmacyCopilot.com',
>>>>>>> 4d0ddee1
        ],
        alertThresholds: {
          performance: 85,
          accessibility: 90,
          bestPractices: 90,
          seo: 90,
        },
      },
      apiLatency: {
        enabled: true,
        monitoringInterval: 10, // 10 minutes
        endpoints: [
          '/api/patients',
          '/api/notes',
          '/api/medications',
          '/api/dashboard/overview',
        ],
        alertThresholds: {
          p95: 1000,
          errorRate: 5,
        },
      },
      regressionDetection: {
        enabled: true,
        analysisInterval: 30, // 30 minutes
        lookbackPeriod: 24, // 24 hours
        regressionThreshold: 10, // 10% degradation
      },
      reporting: {
        dailyReport: true,
        weeklyReport: true,
        monthlyReport: true,
        recipients: process.env.PERFORMANCE_REPORT_RECIPIENTS?.split(',') || [],
      },
    };
  }

  /**
   * Get monitoring status
   */
  getStatus(): {
    isRunning: boolean;
    config: MonitoringConfig;
    activeTasks: string[];
    activeJobs: string[];
  } {
    return {
      isRunning: this.isRunning,
      config: this.config,
      activeTasks: Array.from(this.monitoringTasks.keys()),
      activeJobs: Array.from(this.cronJobs.keys()),
    };
  }

  /**
   * Update monitoring configuration
   */
  async updateConfig(newConfig: Partial<MonitoringConfig>): Promise<void> {
    this.config = { ...this.config, ...newConfig };

    if (this.isRunning) {
      await this.stop();
      await this.start(this.config);
    }

    logger.info('Monitoring configuration updated');
  }
}

export default new ContinuousMonitoringService();<|MERGE_RESOLUTION|>--- conflicted
+++ resolved
@@ -730,11 +730,7 @@
         enabled: true,
         schedule: '0 */6 * * *', // Every 6 hours
         urls: [
-<<<<<<< HEAD
-          process.env.PRODUCTION_URL || 'https://app.PharmaPilot.com',
-=======
           process.env.PRODUCTION_URL || 'https://app.PharmacyCopilot.com',
->>>>>>> 4d0ddee1
         ],
         alertThresholds: {
           performance: 85,
