/**
 * Feature Flag Service
 * 
 * Manages feature flag evaluation, user-based rollouts, and overrides
 * for performance optimization features.
 */

import { createHash } from 'crypto';
import { FeatureFlag } from '../models/FeatureFlag';
import { getPerformanceFeatureFlags, PerformanceFeatureFlags } from '../config/featureFlags';
import logger from '../utils/logger';

export interface FeatureFlagEvaluation {
  enabled: boolean;
  reason: string;
  rolloutPercentage: number;
  userPercentile?: number;
  override?: boolean;
  lastEvaluated: Date;
}

export interface FeatureFlagMetrics {
  featureName: string;
  totalEvaluations: number;
  enabledEvaluations: number;
  enabledPercentage: number;
  lastEvaluated: Date;
}

class FeatureFlagService {
  private cache = new Map<string, FeatureFlagEvaluation>();
  private cacheTimeout = 5 * 60 * 1000; // 5 minutes
  private metrics = new Map<string, FeatureFlagMetrics>();

  /**
   * Evaluate if a feature is enabled for a specific user and workspace
   */
  async isFeatureEnabled(
    featureName: string,
    userId: string,
    workspaceId: string
  ): Promise<FeatureFlagEvaluation> {
    try {
      // Check cache first
      const cacheKey = `${featureName}:${userId}:${workspaceId}`;
      const cached = this.cache.get(cacheKey);
      if (cached && Date.now() - cached.lastEvaluated.getTime() < this.cacheTimeout) {
        this.updateMetrics(featureName, cached.enabled);
        return cached as any;
      }

      // Get global feature flag configuration
      const globalFlags = getPerformanceFeatureFlags();
      const isGloballyEnabled = this.getGlobalFeatureFlag(globalFlags, featureName);

      if (!isGloballyEnabled) {
        const result = {
          enabled: false,
          reason: 'Feature globally disabled',
          rolloutPercentage: 0,
          lastEvaluated: new Date(),
        };
        this.cache.set(cacheKey, result);
        this.updateMetrics(featureName, false);
        return result;
      }

      // Check user-specific override
      const userOverride = await this.getUserFeatureOverride(featureName, userId);
      if (userOverride !== null) {
        const result = {
          enabled: userOverride,
          reason: userOverride ? 'User override: enabled' : 'User override: disabled',
          rolloutPercentage: globalFlags.rolloutPercentage,
          override: true,
          lastEvaluated: new Date(),
        };
        this.cache.set(cacheKey, result);
        this.updateMetrics(featureName, userOverride);
        return result;
      }

      // Check workspace-specific override
      const workspaceOverride = await this.getWorkspaceFeatureOverride(featureName, workspaceId);
      if (workspaceOverride !== null) {
        const result = {
          enabled: workspaceOverride,
          reason: workspaceOverride ? 'Workspace override: enabled' : 'Workspace override: disabled',
          rolloutPercentage: globalFlags.rolloutPercentage,
          override: true,
          lastEvaluated: new Date(),
        };
        this.cache.set(cacheKey, result);
        this.updateMetrics(featureName, workspaceOverride);
        return result;
      }

      // Check internal testing
      if (globalFlags.internalTesting) {
        const isInternalUser = await this.isInternalUser(userId);
        if (isInternalUser) {
          const result = {
            enabled: true,
            reason: 'Internal testing user',
            rolloutPercentage: globalFlags.rolloutPercentage,
            lastEvaluated: new Date(),
          };
          this.cache.set(cacheKey, result);
          this.updateMetrics(featureName, true);
          return result;
        }
      }

      // Check beta users
      if (globalFlags.betaUsers) {
        const isBetaUser = await this.isBetaUser(userId, workspaceId);
        if (isBetaUser) {
          const result = {
            enabled: true,
            reason: 'Beta user',
            rolloutPercentage: globalFlags.rolloutPercentage,
            lastEvaluated: new Date(),
          };
          this.cache.set(cacheKey, result);
          this.updateMetrics(featureName, true);
          return result;
        }
      }

      // Check rollout percentage
      if (globalFlags.rolloutPercentage < 100) {
        const userPercentile = this.getUserPercentile(userId, workspaceId, featureName);
        const enabled = userPercentile < globalFlags.rolloutPercentage;

        const result = {
          enabled,
          reason: enabled
            ? `Rollout: user in ${globalFlags.rolloutPercentage}% (percentile: ${userPercentile})`
            : `Rollout: user not in ${globalFlags.rolloutPercentage}% (percentile: ${userPercentile})`,
          rolloutPercentage: globalFlags.rolloutPercentage,
          userPercentile,
          lastEvaluated: new Date(),
        };
        this.cache.set(cacheKey, result);
        this.updateMetrics(featureName, enabled);
        return result;
      }

      // Feature is fully enabled
      const result = {
        enabled: true,
        reason: 'Feature fully enabled',
        rolloutPercentage: globalFlags.rolloutPercentage,
        lastEvaluated: new Date(),
      };
      this.cache.set(cacheKey, result);
      this.updateMetrics(featureName, true);
      return result;

    } catch (error) {
      logger.error('Feature flag evaluation error:', error);

      // Fail safe: return false for unknown features
      const result = {
        enabled: false,
        reason: `Evaluation error: ${error.message}`,
        rolloutPercentage: 0,
        lastEvaluated: new Date(),
      };
      this.updateMetrics(featureName, false);
      return result;
    }
  }

  /**
   * Get global feature flag status
   */
  private getGlobalFeatureFlag(flags: PerformanceFeatureFlags, featureName: string): boolean {
    switch (featureName) {
      case 'themeOptimization':
        return flags.themeOptimization;
      case 'bundleOptimization':
        return flags.bundleOptimization;
      case 'apiCaching':
        return flags.apiCaching;
      case 'databaseOptimization':
        return flags.databaseOptimization;
      case 'performanceMonitoring':
        return flags.performanceMonitoring;
      case 'cursorPagination':
        return flags.cursorPagination;
      case 'backgroundJobs':
        return flags.backgroundJobs;
      case 'serviceWorker':
        return flags.serviceWorker;
      case 'virtualization':
        return flags.virtualization;
      case 'reactQueryOptimization':
        return flags.reactQueryOptimization;
      default:
        return false;
    }
  }

  /**
   * Get user-specific feature override
   */
  private async getUserFeatureOverride(featureName: string, userId: string): Promise<boolean | null> {
    try {
      const override = await FeatureFlag.findOne({
        featureName,
        userId,
        $or: [
          { expiresAt: { $exists: false } },
          { expiresAt: { $gt: new Date() } }
        ]
      });

      return override ? override.isActive : null;
    } catch (error) {
      logger.error('Error getting user feature override:', error);
      return null;
    }
  }

  /**
   * Get workspace-specific feature override
   */
  private async getWorkspaceFeatureOverride(featureName: string, workspaceId: string): Promise<boolean | null> {
    try {
      const override = await FeatureFlag.findOne({
        featureName,
        workspaceId,
        $or: [
          { expiresAt: { $exists: false } },
          { expiresAt: { $gt: new Date() } }
        ]
      });

      return override ? override.isActive : null;
    } catch (error) {
      logger.error('Error getting workspace feature override:', error);
      return null;
    }
  }

  /**
   * Check if user is internal (for internal testing)
   */
  private async isInternalUser(userId: string): Promise<boolean> {
    try {
      // Implementation depends on your user model
      // This is a placeholder - implement based on your user structure
      const User = require('../models/User').default;
      const user = await User.findById(userId);
<<<<<<< HEAD
      return user?.email?.endsWith('@PharmaPilot.com') || false;
=======
      return user?.email?.endsWith('@PharmacyCopilot.com') || false;
>>>>>>> 4d0ddee1
    } catch (error) {
      logger.error('Error checking internal user:', error);
      return false;
    }
  }

  /**
   * Check if user is beta user
   */
  private async isBetaUser(userId: string, workspaceId: string): Promise<boolean> {
    try {
      // Implementation depends on your user/workspace model
      // This is a placeholder - implement based on your structure
      const User = require('../models/User').default;
      const user = await User.findById(userId);
      return user?.betaUser === true || false;
    } catch (error) {
      logger.error('Error checking beta user:', error);
      return false;
    }
  }

  /**
   * Calculate user percentile for consistent rollout
   */
  private getUserPercentile(userId: string, workspaceId: string, featureName: string): number {
    const input = `${userId}:${workspaceId}:${featureName}`;
    const hash = createHash('md5').update(input).digest('hex');
    const hashInt = parseInt(hash.substring(0, 8), 16);
    return hashInt % 100;
  }

  /**
   * Update feature flag metrics
   */
  private updateMetrics(featureName: string, enabled: boolean): void {
    const existing = this.metrics.get(featureName) || {
      featureName,
      totalEvaluations: 0,
      enabledEvaluations: 0,
      enabledPercentage: 0,
      lastEvaluated: new Date(),
    };

    existing.totalEvaluations++;
    if (enabled) {
      existing.enabledEvaluations++;
    }
    existing.enabledPercentage = (existing.enabledEvaluations / existing.totalEvaluations) * 100;
    existing.lastEvaluated = new Date();

    this.metrics.set(featureName, existing);
  }

  /**
   * Get feature flag metrics
   */
  getMetrics(): FeatureFlagMetrics[] {
    return Array.from(this.metrics.values());
  }

  /**
   * Clear cache (useful for testing or immediate updates)
   */
  clearCache(): void {
    this.cache.clear();
  }

  /**
   * Set user feature override
   */
  async setUserFeatureOverride(
    featureName: string,
    userId: string,
    enabled: boolean,
    expiresAt?: Date,
    reason?: string
  ): Promise<void> {
    try {
      await FeatureFlag.findOneAndUpdate(
        { featureName, userId },
        {
          featureName,
          userId,
          enabled,
          expiresAt,
          reason,
          updatedAt: new Date(),
        },
        { upsert: true }
      );

      // Clear cache for this user
      const cachePattern = `${featureName}:${userId}:`;
      for (const key of this.cache.keys()) {
        if (key.startsWith(cachePattern)) {
          this.cache.delete(key);
        }
      }

      logger.info(`Feature override set: ${featureName} = ${enabled} for user ${userId}`);
    } catch (error) {
      logger.error('Error setting user feature override:', error);
      throw error;
    }
  }

  /**
   * Set workspace feature override
   */
  async setWorkspaceFeatureOverride(
    featureName: string,
    workspaceId: string,
    enabled: boolean,
    expiresAt?: Date,
    reason?: string
  ): Promise<void> {
    try {
      await FeatureFlag.findOneAndUpdate(
        { featureName, workspaceId },
        {
          featureName,
          workspaceId,
          enabled,
          expiresAt,
          reason,
          updatedAt: new Date(),
        },
        { upsert: true }
      );

      // Clear cache for this workspace
      const cachePattern = `${featureName}:`;
      for (const key of this.cache.keys()) {
        if (key.includes(`:${workspaceId}`)) {
          this.cache.delete(key);
        }
      }

      logger.info(`Feature override set: ${featureName} = ${enabled} for workspace ${workspaceId}`);
    } catch (error) {
      logger.error('Error setting workspace feature override:', error);
      throw error;
    }
  }

  /**
   * Remove feature override
   */
  async removeFeatureOverride(featureName: string, userId?: string, workspaceId?: string): Promise<void> {
    try {
      const query: any = { featureName };
      if (userId) query.userId = userId;
      if (workspaceId) query.workspaceId = workspaceId;

      await FeatureFlag.deleteMany(query);

      // Clear relevant cache entries
      for (const key of this.cache.keys()) {
        if (key.startsWith(`${featureName}:`)) {
          if (!userId && !workspaceId) {
            this.cache.delete(key);
          } else if (userId && key.includes(`:${userId}:`)) {
            this.cache.delete(key);
          } else if (workspaceId && key.includes(`:${workspaceId}`)) {
            this.cache.delete(key);
          }
        }
      }

      logger.info(`Feature override removed: ${featureName}`);
    } catch (error) {
      logger.error('Error removing feature override:', error);
      throw error;
    }
  }

  /**
   * Get all feature overrides
   */
  async getFeatureOverrides(featureName?: string): Promise<any[]> {
    try {
      const query = featureName ? { featureName } : {};
      return await FeatureFlag.find(query).sort({ createdAt: -1 });
    } catch (error) {
      logger.error('Error getting feature overrides:', error);
      throw error;
    }
  }
}

export default new FeatureFlagService();<|MERGE_RESOLUTION|>--- conflicted
+++ resolved
@@ -253,11 +253,7 @@
       // This is a placeholder - implement based on your user structure
       const User = require('../models/User').default;
       const user = await User.findById(userId);
-<<<<<<< HEAD
-      return user?.email?.endsWith('@PharmaPilot.com') || false;
-=======
       return user?.email?.endsWith('@PharmacyCopilot.com') || false;
->>>>>>> 4d0ddee1
     } catch (error) {
       logger.error('Error checking internal user:', error);
       return false;
