import Webhook, { IWebhook } from '../models/Webhook';
import WebhookDelivery, { IWebhookDelivery } from '../models/WebhookDelivery';
import { Types } from 'mongoose';
import crypto from 'crypto';
import axios from 'axios';

export interface WebhookFilters {
  userId?: string;
  isActive?: boolean;
  events?: string[];
  search?: string;
}

export interface WebhookDeliveryFilters {
  webhookId?: string;
  eventType?: string;
  status?: string;
  startDate?: Date;
  endDate?: Date;
}

export interface WebhookEvent {
  id: string;
  type: string;
  data: any;
  timestamp: Date;
  source: string;
  version: string;
}

export interface WebhookPayload {
  event: WebhookEvent;
  webhook: {
    id: string;
    name: string;
  };
  delivery: {
    id: string;
    attempt: number;
  };
}

export class WebhookService {
  /**
   * Get webhooks with filtering and pagination
   */
  async getWebhooks(
    filters: WebhookFilters = {},
    page: number = 1,
    limit: number = 20
  ): Promise<{
    webhooks: IWebhook[];
    total: number;
    page: number;
    totalPages: number;
  }> {
    const query: any = {};

    if (filters.userId) {
      query.userId = new Types.ObjectId(filters.userId);
    }

    if (filters.isActive !== undefined) {
      query.isActive = filters.isActive;
    }

    if (filters.events && filters.events.length > 0) {
      query.events = { $in: filters.events };
    }

    if (filters.search) {
      query.$or = [
        { name: { $regex: filters.search, $options: 'i' } },
        { description: { $regex: filters.search, $options: 'i' } },
        { url: { $regex: filters.search, $options: 'i' } }
      ];
    }

    const skip = (page - 1) * limit;
    const total = await Webhook.countDocuments(query);
    const webhooks = await Webhook.find(query)
      .populate('userId', 'email firstName lastName')
      .sort({ createdAt: -1 })
      .skip(skip)
      .limit(limit);

    return {
      webhooks,
      total,
      page,
      totalPages: Math.ceil(total / limit)
    };
  }

  /**
   * Create webhook
   */
  async createWebhook(webhookData: Partial<IWebhook>): Promise<IWebhook> {
    const secret = this.generateWebhookSecret();

    const webhook = new Webhook({
      ...webhookData,
      secret
    });

    return await webhook.save();
  }

  /**
   * Update webhook
   */
  async updateWebhook(webhookId: string, updateData: Partial<IWebhook>): Promise<IWebhook> {
    const webhook = await Webhook.findById(webhookId);
    if (!webhook) {
      throw new Error('Webhook not found');
    }

    Object.assign(webhook, updateData);
    return await webhook.save();
  }

  /**
   * Delete webhook
   */
  async deleteWebhook(webhookId: string): Promise<void> {
    const webhook = await Webhook.findById(webhookId);
    if (!webhook) {
      throw new Error('Webhook not found');
    }

    // Cancel any pending deliveries
    await WebhookDelivery.updateMany(
      { webhookId: new Types.ObjectId(webhookId), status: 'pending' },
      { status: 'cancelled', finalizedAt: new Date() }
    );

    await Webhook.findByIdAndDelete(webhookId);
  }

  /**
   * Trigger webhook for event
   */
  async triggerWebhook(eventType: string, eventData: any, eventId?: string): Promise<void> {
    const webhooks = await Webhook.find({
      isActive: true,
      events: { $in: [eventType, eventType.split('.')[0] + '.*'] }
    });

    const event: WebhookEvent = {
      id: eventId || new Types.ObjectId().toString(),
      type: eventType,
      data: eventData,
      timestamp: new Date(),
<<<<<<< HEAD
      source: 'PharmaPilot-api',
=======
      source: 'PharmacyCopilot-api',
>>>>>>> 4d0ddee1
      version: '1.0'
    };

    const deliveryPromises = webhooks
      .filter(webhook => (webhook as any).shouldTrigger(eventType, eventData))
      .map(webhook => this.createWebhookDelivery(webhook, event));

    await Promise.all(deliveryPromises);
  }

  /**
   * Create webhook delivery
   */
  async createWebhookDelivery(webhook: IWebhook, event: WebhookEvent): Promise<IWebhookDelivery> {
    const payload: WebhookPayload = {
      event,
      webhook: {
        id: webhook._id.toString(),
        name: webhook.name
      },
      delivery: {
        id: new Types.ObjectId().toString(),
        attempt: 1
      }
    };

    const delivery = new WebhookDelivery({
      webhookId: webhook._id,
      eventType: event.type,
      eventId: event.id,
      payload,
      url: webhook.url,
      httpMethod: 'POST',
      headers: {
        'Content-Type': 'application/json',
<<<<<<< HEAD
        'User-Agent': 'PharmaPilot-Webhooks/1.0',
=======
        'User-Agent': 'PharmacyCopilot-Webhooks/1.0',
>>>>>>> 4d0ddee1
        'X-Webhook-Signature': this.generateSignature(payload, webhook.secret),
        'X-Webhook-Event': event.type,
        'X-Webhook-ID': event.id,
        'X-Webhook-Timestamp': event.timestamp.toISOString(),
        ...webhook.headers
      }
    });

    await delivery.save();

    // Immediately attempt delivery
    this.deliverWebhook(delivery._id.toString()).catch(error => {
      console.error('Webhook delivery failed:', error);
    });

    return delivery;
  }

  /**
   * Deliver webhook
   */
  async deliverWebhook(deliveryId: string): Promise<void> {
    const delivery = await WebhookDelivery.findById(deliveryId).populate('webhookId');
    if (!delivery) {
      throw new Error('Webhook delivery not found');
    }

    const webhook = delivery.webhookId as unknown as IWebhook;
    if (!webhook) {
      throw new Error('Associated webhook not found');
    }

    const startTime = Date.now();

    try {
      const response = await axios({
        method: delivery.httpMethod.toLowerCase() as any,
        url: delivery.url,
        headers: delivery.headers,
        data: delivery.payload,
        timeout: webhook.timeout,
        validateStatus: () => true // Don't throw on HTTP error status
      });

      const responseTime = Date.now() - startTime;
      const success = response.status >= 200 && response.status < 300;

      (delivery as any).addAttempt({
        responseStatus: response.status,
        responseHeaders: response.headers,
        responseBody: JSON.stringify(response.data).substring(0, 10000), // Limit response body size
        responseTime,
        success
      });

      (webhook as any).updateStatistics(responseTime, success);

      if (!success && (delivery as any).isRetryable(webhook.retryPolicy.maxRetries)) {
        (delivery as any).scheduleRetry(webhook.retryPolicy.retryDelay, webhook.retryPolicy.backoffMultiplier);
      } else if (!success) {
        (delivery as any).markAsFailed();
        webhook.lastError = `HTTP ${response.status}: ${response.statusText}`;
      }

    } catch (error) {
      const responseTime = Date.now() - startTime;
      const errorMessage = error instanceof Error ? error.message : 'Unknown error';

      (delivery as any).addAttempt({
        responseTime,
        error: errorMessage,
        success: false
      });

      (webhook as any).updateStatistics(responseTime, false);

      if ((delivery as any).isRetryable(webhook.retryPolicy.maxRetries)) {
        (delivery as any).scheduleRetry(webhook.retryPolicy.retryDelay, webhook.retryPolicy.backoffMultiplier);
      } else {
        (delivery as any).markAsFailed();
        webhook.lastError = errorMessage;
      }
    }

    await Promise.all([delivery.save(), webhook.save()]);
  }

  /**
   * Process webhook retries
   */
  async processWebhookRetries(): Promise<void> {
    const pendingDeliveries = await WebhookDelivery.find({
      status: 'pending',
      nextRetryAt: { $lte: new Date() }
    }).limit(100);

    const retryPromises = pendingDeliveries.map(delivery =>
      this.deliverWebhook(delivery._id.toString()).catch(error => {
        console.error(`Retry failed for delivery ${delivery._id}:`, error);
      })
    );

    await Promise.all(retryPromises);
  }

  /**
   * Get webhook deliveries
   */
  async getWebhookDeliveries(
    filters: WebhookDeliveryFilters = {},
    page: number = 1,
    limit: number = 20
  ): Promise<{
    deliveries: IWebhookDelivery[];
    total: number;
    page: number;
    totalPages: number;
  }> {
    const query: any = {};

    if (filters.webhookId) {
      query.webhookId = new Types.ObjectId(filters.webhookId);
    }

    if (filters.eventType) {
      query.eventType = filters.eventType;
    }

    if (filters.status) {
      query.status = filters.status;
    }

    if (filters.startDate || filters.endDate) {
      query.createdAt = {};
      if (filters.startDate) {
        query.createdAt.$gte = filters.startDate;
      }
      if (filters.endDate) {
        query.createdAt.$lte = filters.endDate;
      }
    }

    const skip = (page - 1) * limit;
    const total = await WebhookDelivery.countDocuments(query);
    const deliveries = await WebhookDelivery.find(query)
      .populate('webhookId', 'name url')
      .sort({ createdAt: -1 })
      .skip(skip)
      .limit(limit);

    return {
      deliveries,
      total,
      page,
      totalPages: Math.ceil(total / limit)
    };
  }

  /**
   * Get webhook statistics
   */
  async getWebhookStatistics(
    webhookId?: string,
    startDate?: Date,
    endDate?: Date
  ): Promise<{
    totalDeliveries: number;
    successfulDeliveries: number;
    failedDeliveries: number;
    averageResponseTime: number;
    successRate: number;
    deliveriesByStatus: Array<{ status: string; count: number }>;
    deliveriesByEvent: Array<{ eventType: string; count: number }>;
    timeSeriesData: Array<{ date: Date; deliveries: number; successes: number }>;
  }> {
    const matchStage: any = {};

    if (webhookId) {
      matchStage.webhookId = new Types.ObjectId(webhookId);
    }

    if (startDate || endDate) {
      matchStage.createdAt = {};
      if (startDate) {
        matchStage.createdAt.$gte = startDate;
      }
      if (endDate) {
        matchStage.createdAt.$lte = endDate;
      }
    }

    // Basic statistics
    const basicStats = await WebhookDelivery.aggregate([
      { $match: matchStage },
      {
        $group: {
          _id: null,
          totalDeliveries: { $sum: 1 },
          successfulDeliveries: {
            $sum: { $cond: [{ $eq: ['$status', 'delivered'] }, 1, 0] }
          },
          failedDeliveries: {
            $sum: { $cond: [{ $eq: ['$status', 'failed'] }, 1, 0] }
          },
          averageResponseTime: {
            $avg: {
              $arrayElemAt: ['$attempts.responseTime', -1]
            }
          }
        }
      }
    ]);

    // Deliveries by status
    const deliveriesByStatus = await WebhookDelivery.aggregate([
      { $match: matchStage },
      {
        $group: {
          _id: '$status',
          count: { $sum: 1 }
        }
      },
      {
        $project: {
          status: '$_id',
          count: 1,
          _id: 0
        }
      }
    ]);

    // Deliveries by event type
    const deliveriesByEvent = await WebhookDelivery.aggregate([
      { $match: matchStage },
      {
        $group: {
          _id: '$eventType',
          count: { $sum: 1 }
        }
      },
      { $sort: { count: -1 } },
      { $limit: 10 },
      {
        $project: {
          eventType: '$_id',
          count: 1,
          _id: 0
        }
      }
    ]);

    // Time series data (daily)
    const timeSeriesData = await WebhookDelivery.aggregate([
      { $match: matchStage },
      {
        $group: {
          _id: {
            $dateToString: {
              format: '%Y-%m-%d',
              date: '$createdAt'
            }
          },
          deliveries: { $sum: 1 },
          successes: {
            $sum: { $cond: [{ $eq: ['$status', 'delivered'] }, 1, 0] }
          }
        }
      },
      { $sort: { '_id': 1 } },
      {
        $project: {
          date: { $dateFromString: { dateString: '$_id' } },
          deliveries: 1,
          successes: 1,
          _id: 0
        }
      }
    ]);

    const stats = basicStats[0] || {
      totalDeliveries: 0,
      successfulDeliveries: 0,
      failedDeliveries: 0,
      averageResponseTime: 0
    };

    const successRate = stats.totalDeliveries > 0
      ? (stats.successfulDeliveries / stats.totalDeliveries) * 100
      : 0;

    return {
      totalDeliveries: stats.totalDeliveries,
      successfulDeliveries: stats.successfulDeliveries,
      failedDeliveries: stats.failedDeliveries,
      averageResponseTime: Math.round(stats.averageResponseTime || 0),
      successRate: Math.round(successRate * 100) / 100,
      deliveriesByStatus,
      deliveriesByEvent,
      timeSeriesData
    };
  }

  /**
   * Test webhook
   */
  async testWebhook(webhookId: string): Promise<{
    success: boolean;
    responseTime: number;
    statusCode?: number;
    error?: string;
  }> {
    const webhook = await Webhook.findById(webhookId);
    if (!webhook) {
      throw new Error('Webhook not found');
    }

    const testEvent: WebhookEvent = {
      id: new Types.ObjectId().toString(),
      type: 'webhook.test',
      data: {
        message: 'This is a test webhook delivery',
        timestamp: new Date().toISOString()
      },
      timestamp: new Date(),
<<<<<<< HEAD
      source: 'PharmaPilot-api',
=======
      source: 'PharmacyCopilot-api',
>>>>>>> 4d0ddee1
      version: '1.0'
    };

    const payload: WebhookPayload = {
      event: testEvent,
      webhook: {
        id: webhook._id.toString(),
        name: webhook.name
      },
      delivery: {
        id: new Types.ObjectId().toString(),
        attempt: 1
      }
    };

    const startTime = Date.now();

    try {
      const response = await axios({
        method: 'POST',
        url: webhook.url,
        headers: {
          'Content-Type': 'application/json',
<<<<<<< HEAD
          'User-Agent': 'PharmaPilot-Webhooks/1.0',
=======
          'User-Agent': 'PharmacyCopilot-Webhooks/1.0',
>>>>>>> 4d0ddee1
          'X-Webhook-Signature': this.generateSignature(payload, webhook.secret),
          'X-Webhook-Event': testEvent.type,
          'X-Webhook-ID': testEvent.id,
          'X-Webhook-Timestamp': testEvent.timestamp.toISOString(),
          'X-Webhook-Test': 'true',
          ...webhook.headers
        },
        data: payload,
        timeout: webhook.timeout,
        validateStatus: () => true
      });

      const responseTime = Date.now() - startTime;
      const success = response.status >= 200 && response.status < 300;

      return {
        success,
        responseTime,
        statusCode: response.status,
        error: success ? undefined : `HTTP ${response.status}: ${response.statusText}`
      };

    } catch (error) {
      const responseTime = Date.now() - startTime;
      const errorMessage = error instanceof Error ? error.message : 'Unknown error';

      return {
        success: false,
        responseTime,
        error: errorMessage
      };
    }
  }

  /**
   * Generate webhook secret
   */
  private generateWebhookSecret(): string {
    return crypto.randomBytes(32).toString('hex');
  }

  /**
   * Generate webhook signature
   */
  private generateSignature(payload: any, secret: string): string {
    const payloadString = JSON.stringify(payload);
    return crypto
      .createHmac('sha256', secret)
      .update(payloadString)
      .digest('hex');
  }

  /**
   * Verify webhook signature
   */
  verifyWebhookSignature(payload: string, signature: string, secret: string): boolean {
    const expectedSignature = crypto
      .createHmac('sha256', secret)
      .update(payload)
      .digest('hex');

    return crypto.timingSafeEqual(
      Buffer.from(signature, 'hex'),
      Buffer.from(expectedSignature, 'hex')
    );
  }

  /**
   * Get available webhook events
   */
  getAvailableEvents(): string[] {
    return [
      'user.created',
      'user.updated',
      'user.deleted',
      'order.created',
      'order.updated',
      'order.completed',
      'order.cancelled',
      'payment.succeeded',
      'payment.failed',
      'subscription.created',
      'subscription.updated',
      'subscription.cancelled',
      'invoice.created',
      'invoice.paid',
      'api.rate_limit_exceeded',
      'system.maintenance_scheduled'
    ];
  }
}

export default new WebhookService();<|MERGE_RESOLUTION|>--- conflicted
+++ resolved
@@ -151,11 +151,7 @@
       type: eventType,
       data: eventData,
       timestamp: new Date(),
-<<<<<<< HEAD
-      source: 'PharmaPilot-api',
-=======
       source: 'PharmacyCopilot-api',
->>>>>>> 4d0ddee1
       version: '1.0'
     };
 
@@ -191,11 +187,7 @@
       httpMethod: 'POST',
       headers: {
         'Content-Type': 'application/json',
-<<<<<<< HEAD
-        'User-Agent': 'PharmaPilot-Webhooks/1.0',
-=======
         'User-Agent': 'PharmacyCopilot-Webhooks/1.0',
->>>>>>> 4d0ddee1
         'X-Webhook-Signature': this.generateSignature(payload, webhook.secret),
         'X-Webhook-Event': event.type,
         'X-Webhook-ID': event.id,
@@ -520,11 +512,7 @@
         timestamp: new Date().toISOString()
       },
       timestamp: new Date(),
-<<<<<<< HEAD
-      source: 'PharmaPilot-api',
-=======
       source: 'PharmacyCopilot-api',
->>>>>>> 4d0ddee1
       version: '1.0'
     };
 
@@ -548,11 +536,7 @@
         url: webhook.url,
         headers: {
           'Content-Type': 'application/json',
-<<<<<<< HEAD
-          'User-Agent': 'PharmaPilot-Webhooks/1.0',
-=======
           'User-Agent': 'PharmacyCopilot-Webhooks/1.0',
->>>>>>> 4d0ddee1
           'X-Webhook-Signature': this.generateSignature(payload, webhook.secret),
           'X-Webhook-Event': testEvent.type,
           'X-Webhook-ID': testEvent.id,
