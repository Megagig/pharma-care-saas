--- conflicted
+++ resolved
@@ -1,18 +1,10 @@
-<<<<<<< HEAD
-<!-- SUBJECT: Your PharmaPilot trial expires in {{daysLeft}} days -->
-=======
 <!-- SUBJECT: Your PharmacyCopilot trial expires in {{daysLeft}} days -->
->>>>>>> 4d0ddee1
 <!DOCTYPE html>
 <html lang="en">
   <head>
     <meta charset="UTF-8" />
     <meta name="viewport" content="width=device-width, initial-scale=1.0" />
-<<<<<<< HEAD
-    <title>Trial Expiry Warning - PharmaPilot</title>
-=======
     <title>Trial Expiry Warning - PharmacyCopilot</title>
->>>>>>> 4d0ddee1
     <style>
       body {
         font-family: -apple-system, BlinkMacSystemFont, 'Segoe UI', Roboto,
@@ -144,11 +136,7 @@
   <body>
     <div class="container">
       <div class="header">
-<<<<<<< HEAD
-        <div class="logo">🏥 PharmaPilot</div>
-=======
         <div class="logo">🏥 PharmacyCopilot</div>
->>>>>>> 4d0ddee1
         <div class="warning-badge">Trial Expiring</div>
         <h1 class="title">Don't Lose Access!</h1>
         <p>Your free trial is ending soon</p>
@@ -263,11 +251,7 @@
           <a href="{{workspaceUrl}}">Workspace Settings</a>
         </p>
         <p style="margin-top: 20px">
-<<<<<<< HEAD
-          <strong>PharmaPilot</strong> - Empowering Healthcare Professionals
-=======
           <strong>PharmacyCopilot</strong> - Empowering Healthcare Professionals
->>>>>>> 4d0ddee1
         </p>
       </div>
     </div>
