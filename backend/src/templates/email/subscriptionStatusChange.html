--- conflicted
+++ resolved
@@ -4,11 +4,7 @@
   <head>
     <meta charset="UTF-8" />
     <meta name="viewport" content="width=device-width, initial-scale=1.0" />
-<<<<<<< HEAD
-    <title>Subscription Status Change - PharmaPilot</title>
-=======
     <title>Subscription Status Change - PharmacyCopilot</title>
->>>>>>> 4d0ddee1
     <style>
       body {
         font-family: -apple-system, BlinkMacSystemFont, 'Segoe UI', Roboto,
@@ -159,11 +155,7 @@
   <body>
     <div class="container">
       <div class="header">
-<<<<<<< HEAD
-        <div class="logo">🏥 PharmaPilot</div>
-=======
         <div class="logo">🏥 PharmacyCopilot</div>
->>>>>>> 4d0ddee1
         <div class="status-badge status-{{newStatus}}">
           {{newStatusDisplay}}
         </div>
@@ -289,11 +281,7 @@
           <a href="{{workspaceUrl}}">Workspace Settings</a>
         </p>
         <p style="margin-top: 20px">
-<<<<<<< HEAD
-          <strong>PharmaPilot</strong> - Empowering Healthcare Professionals
-=======
           <strong>PharmacyCopilot</strong> - Empowering Healthcare Professionals
->>>>>>> 4d0ddee1
         </p>
       </div>
     </div>
