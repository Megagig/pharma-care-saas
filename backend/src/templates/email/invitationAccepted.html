<<<<<<< HEAD
<!-- SUBJECT: {{acceptedUserName}} joined your workspace on PharmaPilot -->
=======
<!-- SUBJECT: {{acceptedUserName}} joined your workspace on PharmacyCopilot -->
>>>>>>> 4d0ddee1
<!DOCTYPE html>
<html lang="en">
  <head>
    <meta charset="UTF-8" />
    <meta name="viewport" content="width=device-width, initial-scale=1.0" />
<<<<<<< HEAD
    <title>Invitation Accepted - PharmaPilot</title>
=======
    <title>Invitation Accepted - PharmacyCopilot</title>
>>>>>>> 4d0ddee1
    <style>
      body {
        font-family: -apple-system, BlinkMacSystemFont, 'Segoe UI', Roboto,
          sans-serif;
        line-height: 1.6;
        color: #333;
        max-width: 600px;
        margin: 0 auto;
        padding: 20px;
        background-color: #f8fafc;
      }
      .container {
        background: white;
        border-radius: 12px;
        padding: 40px;
        box-shadow: 0 4px 6px rgba(0, 0, 0, 0.05);
      }
      .header {
        text-align: center;
        margin-bottom: 30px;
      }
      .logo {
        font-size: 24px;
        font-weight: bold;
        color: #2563eb;
        margin-bottom: 10px;
      }
      .title {
        font-size: 28px;
        font-weight: 600;
        color: #059669;
        margin-bottom: 10px;
      }
      .success-badge {
        background: #d1fae5;
        color: #065f46;
        padding: 6px 12px;
        border-radius: 20px;
        font-size: 12px;
        font-weight: 600;
        text-transform: uppercase;
        letter-spacing: 0.5px;
        display: inline-block;
        margin-bottom: 20px;
      }
      .user-info {
        background: #f0fdf4;
        border-radius: 8px;
        padding: 20px;
        margin: 20px 0;
        border-left: 4px solid #059669;
      }
      .workspace-info {
        background: #f1f5f9;
        border-radius: 8px;
        padding: 20px;
        margin: 20px 0;
        border-left: 4px solid #2563eb;
      }
      .cta-button {
        display: inline-block;
        background: #2563eb;
        color: white;
        padding: 14px 28px;
        text-decoration: none;
        border-radius: 8px;
        font-weight: 600;
        font-size: 16px;
        text-align: center;
        margin: 20px 0;
      }
      .cta-button:hover {
        background: #1d4ed8;
      }
      .next-steps {
        background: #f9fafb;
        border-radius: 8px;
        padding: 20px;
        margin: 20px 0;
      }
      .step {
        display: flex;
        align-items: flex-start;
        margin-bottom: 15px;
      }
      .step-number {
        background: #2563eb;
        color: white;
        width: 24px;
        height: 24px;
        border-radius: 50%;
        display: flex;
        align-items: center;
        justify-content: center;
        font-size: 12px;
        font-weight: bold;
        margin-right: 12px;
        flex-shrink: 0;
      }
      .step-content {
        color: #374151;
      }
      .footer {
        margin-top: 40px;
        padding-top: 20px;
        border-top: 1px solid #e5e7eb;
        text-align: center;
        font-size: 14px;
        color: #6b7280;
      }
      .footer a {
        color: #2563eb;
        text-decoration: none;
      }
      .footer a:hover {
        text-decoration: underline;
      }
      @media only screen and (max-width: 600px) {
        body {
          padding: 10px;
        }
        .container {
          padding: 20px;
        }
        .title {
          font-size: 24px;
        }
      }
    </style>
  </head>
  <body>
    <div class="container">
      <div class="header">
<<<<<<< HEAD
        <div class="logo">🏥 PharmaPilot</div>
=======
        <div class="logo">🏥 PharmacyCopilot</div>
>>>>>>> 4d0ddee1
        <div class="success-badge">Success</div>
        <h1 class="title">Great News!</h1>
        <p>Your team member has joined the workspace</p>
      </div>

      <div class="user-info">
        <div
          style="
            font-size: 20px;
            font-weight: 600;
            color: #1e293b;
            margin-bottom: 5px;
          "
        >
          {{acceptedUserName}}
        </div>
        <div style="color: #64748b; margin-bottom: 10px">
          {{acceptedUserEmail}}
        </div>
        <div
          style="
            display: inline-block;
            background: #dbeafe;
            color: #1d4ed8;
            padding: 4px 12px;
            border-radius: 20px;
            font-size: 14px;
            font-weight: 500;
          "
        >
          Role: {{role}}
        </div>
      </div>

      <div class="workspace-info">
        <div
          style="
            font-size: 18px;
            font-weight: 600;
            color: #1e293b;
            margin-bottom: 5px;
          "
        >
          Joined: {{workspaceName}}
        </div>
        <div style="color: #64748b; font-size: 14px">
          <strong>Accepted on:</strong> {{acceptedDate}}
        </div>
      </div>

      <div
        style="
          background: #f0f9ff;
          border-left: 4px solid #0ea5e9;
          padding: 15px;
          margin: 20px 0;
          border-radius: 4px;
        "
      >
        <div style="font-weight: 600; color: #0c4a6e; margin-bottom: 5px">
          🎉 Your team is growing!
        </div>
        <div style="color: #0c4a6e">
          {{acceptedUserName}} can now access all workspace features and
          collaborate with your team on patient care.
        </div>
      </div>

      <div class="next-steps">
        <h3 style="color: #374151; margin-bottom: 15px">Next Steps:</h3>
        <div class="step">
          <div class="step-number">1</div>
          <div class="step-content">
            <strong>Welcome your new team member</strong><br />
            Send them a welcome message and introduce them to the team
          </div>
        </div>
        <div class="step">
          <div class="step-number">2</div>
          <div class="step-content">
            <strong>Set up their workspace access</strong><br />
            Review their permissions and assign them to relevant patient cases
          </div>
        </div>
        <div class="step">
          <div class="step-number">3</div>
          <div class="step-content">
            <strong>Share important resources</strong><br />
            Point them to key protocols, guidelines, and team documentation
          </div>
        </div>
      </div>

      <div style="text-align: center">
        <a href="{{workspaceUrl}}" class="cta-button">Manage Team Members</a>
      </div>

      <div class="footer">
        <p>
          {{acceptedUserName}} accepted the invitation you sent to join
          {{workspaceName}}.
        </p>
        <p>
          You can manage team members and their permissions in your workspace
          settings.
        </p>
        <p>
          <a href="{{supportUrl}}">Need help?</a> |
          <a href="{{workspaceUrl}}">Workspace Settings</a>
        </p>
        <p style="margin-top: 20px">
<<<<<<< HEAD
          <strong>PharmaPilot</strong> - Empowering Healthcare Professionals
=======
          <strong>PharmacyCopilot</strong> - Empowering Healthcare Professionals
>>>>>>> 4d0ddee1
        </p>
      </div>
    </div>
  </body>
</html><|MERGE_RESOLUTION|>--- conflicted
+++ resolved
@@ -1,18 +1,10 @@
-<<<<<<< HEAD
-<!-- SUBJECT: {{acceptedUserName}} joined your workspace on PharmaPilot -->
-=======
 <!-- SUBJECT: {{acceptedUserName}} joined your workspace on PharmacyCopilot -->
->>>>>>> 4d0ddee1
 <!DOCTYPE html>
 <html lang="en">
   <head>
     <meta charset="UTF-8" />
     <meta name="viewport" content="width=device-width, initial-scale=1.0" />
-<<<<<<< HEAD
-    <title>Invitation Accepted - PharmaPilot</title>
-=======
     <title>Invitation Accepted - PharmacyCopilot</title>
->>>>>>> 4d0ddee1
     <style>
       body {
         font-family: -apple-system, BlinkMacSystemFont, 'Segoe UI', Roboto,
@@ -146,11 +138,7 @@
   <body>
     <div class="container">
       <div class="header">
-<<<<<<< HEAD
-        <div class="logo">🏥 PharmaPilot</div>
-=======
         <div class="logo">🏥 PharmacyCopilot</div>
->>>>>>> 4d0ddee1
         <div class="success-badge">Success</div>
         <h1 class="title">Great News!</h1>
         <p>Your team member has joined the workspace</p>
@@ -262,11 +250,7 @@
           <a href="{{workspaceUrl}}">Workspace Settings</a>
         </p>
         <p style="margin-top: 20px">
-<<<<<<< HEAD
-          <strong>PharmaPilot</strong> - Empowering Healthcare Professionals
-=======
           <strong>PharmacyCopilot</strong> - Empowering Healthcare Professionals
->>>>>>> 4d0ddee1
         </p>
       </div>
     </div>
