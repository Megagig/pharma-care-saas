import User from '../models/User';
import Session from '../models/Session';
import SubscriptionPlan from '../models/SubscriptionPlan';
import Subscription from '../models/Subscription';
import Workplace from '../models/Workplace';
import WorkplaceService from '../services/WorkplaceService';
import jwt from 'jsonwebtoken';
import { sendEmail } from '../utils/email';
import crypto from 'crypto';
import { Request, Response } from 'express';
import mongoose from 'mongoose';
import { auditOperations } from '../middlewares/auditLogging';

const generateAccessToken = (userId: string): string => {
  return jwt.sign({ userId }, process.env.JWT_SECRET!, { expiresIn: '1h' }); // Increased to 1 hour
};

const generateRefreshToken = (): string => {
  return crypto.randomBytes(64).toString('hex');
};

export const register = async (req: Request, res: Response): Promise<void> => {
  try {
    const {
      firstName,
      lastName,
      email,
      password,
      phone,
      role = 'pharmacist',
    } = req.body;

    // Validate required fields
    if (!firstName || !lastName || !email || !password) {
      res.status(400).json({
        message:
          'Missing required fields: firstName, lastName, email, and password are required',
      });
      return;
    }

    // Check if user already exists
    const existingUser = await User.findOne({ email });
    if (existingUser) {
      res.status(400).json({ message: 'User already exists with this email' });
      return;
    }

    // Get the Free Trial plan as default
    const freeTrialPlan = await SubscriptionPlan.findOne({
      name: 'Free Trial',
      billingInterval: 'monthly',
    });
    if (!freeTrialPlan) {
      res.status(500).json({
        message: 'Default subscription plan not found. Please run seed script.',
      });
      return;
    }

    // Create user
    const user = await User.create({
      firstName,
      lastName,
      email,
      phone,
      passwordHash: password, // Will be hashed by pre-save hook
      role,
      currentPlanId: freeTrialPlan._id,
      subscriptionTier: 'free_trial',
      status: 'pending', // User needs to verify email
    });

    // Create Free Trial subscription
    const trialEndDate = new Date();
    trialEndDate.setDate(
      trialEndDate.getDate() + (freeTrialPlan.trialDuration || 14)
    );

    const subscription = await Subscription.create({
      userId: user._id,
      planId: freeTrialPlan._id,
      tier: 'free_trial',
      status: 'trial',
      startDate: new Date(),
      endDate: trialEndDate,
      priceAtPurchase: 0,
      autoRenew: false, // Free trial doesn't auto-renew
    });

    // Update user with subscription reference
    user.currentSubscriptionId = subscription._id;
    await user.save();

    // Generate verification token and code
    const verificationToken = user.generateVerificationToken();
    const verificationCode = user.generateVerificationCode();
    await user.save();

    // Send verification email
    const verificationUrl = `${process.env.FRONTEND_URL}/verify-email?token=${verificationToken}`;
    await sendEmail({
      to: email,
<<<<<<< HEAD
      subject: 'Verify Your Email - PharmaPilot',
      html: `
        <div style="font-family: Arial, sans-serif; max-width: 600px; margin: 0 auto; padding: 20px;">
          <div style="text-align: center; margin-bottom: 30px;">
            <h1 style="color: #2563eb; margin-bottom: 10px;">Welcome to PharmaPilot!</h1>
=======
      subject: 'Verify Your Email - PharmacyCopilot',
      html: `
        <div style="font-family: Arial, sans-serif; max-width: 600px; margin: 0 auto; padding: 20px;">
          <div style="text-align: center; margin-bottom: 30px;">
            <h1 style="color: #2563eb; margin-bottom: 10px;">Welcome to PharmacyCopilot!</h1>
>>>>>>> 4d0ddee1
            <p style="color: #6b7280; font-size: 16px;">Hi ${firstName}, please verify your email address</p>
          </div>
          
          <div style="background: #f8fafc; padding: 30px; border-radius: 10px; margin-bottom: 30px;">
            <h2 style="color: #1f2937; margin-bottom: 20px; text-align: center;">Choose your verification method:</h2>
            
            <div style="margin-bottom: 30px;">
              <h3 style="color: #374151; margin-bottom: 15px;">Option 1: Click the verification link</h3>
              <div style="text-align: center;">
                <a href="${verificationUrl}" style="background: #2563eb; color: white; padding: 12px 30px; text-decoration: none; border-radius: 6px; display: inline-block; font-weight: bold;">Verify Email Address</a>
              </div>
            </div>
            
            <div style="border-top: 1px solid #e5e7eb; padding-top: 30px;">
              <h3 style="color: #374151; margin-bottom: 15px;">Option 2: Enter this 6-digit code</h3>
              <div style="text-align: center; background: white; padding: 20px; border-radius: 8px; border: 2px dashed #d1d5db;">
                <div style="font-size: 32px; font-weight: bold; color: #2563eb; letter-spacing: 8px; font-family: 'Courier New', monospace;">${verificationCode}</div>
                <p style="color: #6b7280; margin-top: 10px; font-size: 14px;">Enter this code on the verification page</p>
              </div>
            </div>
          </div>
          
          <div style="text-align: center; color: #6b7280; font-size: 14px;">
            <p>This verification will expire in 24 hours.</p>
            <p>If you didn't create this account, please ignore this email.</p>
          </div>
        </div>
      `,
    });

    res.status(201).json({
      success: true,
      message:
        'Registration successful! Please check your email to verify your account.',
      user: {
        id: user._id,
        firstName: user.firstName,
        lastName: user.lastName,
        email: user.email,
        role: user.role,
        status: user.status,
        emailVerified: user.emailVerified,
      },
    });
  } catch (error: any) {
    res.status(400).json({ message: error.message });
  }
};

export const login = async (req: Request, res: Response): Promise<void> => {
  try {
    const { email, password } = req.body;

    // Find user and include password for comparison
    const user = await User.findOne({ email })
      .select('+passwordHash')
      .populate('currentPlanId');
    if (!user || !(await user.comparePassword(password))) {
      res.status(401).json({ message: 'Invalid credentials' });
      
      // Log failed login attempt after response is sent (non-blocking)
      setImmediate(async () => {
        try {
          await auditOperations.login(req, user || { email }, false);
        } catch (auditError) {
          console.error('Audit logging error:', auditError);
        }
      });
      return;
    }

    // Check if user is active
    if (user.status === 'suspended') {
      res
        .status(401)
        .json({ message: 'Account is suspended. Please contact support.' });
      return;
    }

    // Check if email is verified
    if (!user.emailVerified) {
      res.status(401).json({
        message: 'Please verify your email before logging in.',
        requiresVerification: true,
      });
      return;
    }

    // Update last login
    user.lastLoginAt = new Date();
    await user.save();

    // Generate tokens
    const accessToken = generateAccessToken(user._id.toString());
    const refreshToken = generateRefreshToken();

    // Create session
    const expiresAt = new Date();
    expiresAt.setDate(expiresAt.getDate() + 30); // 30 days

    await Session.create({
      userId: user._id,
      refreshToken: crypto
        .createHash('sha256')
        .update(refreshToken)
        .digest('hex'),
      userAgent: req.get('User-Agent'),
      ipAddress: req.ip,
      expiresAt,
    });

    // Set both access and refresh tokens as httpOnly cookies with path settings
    res.cookie('accessToken', accessToken, {
      httpOnly: true,
      secure: process.env.NODE_ENV === 'production',
      sameSite: process.env.NODE_ENV === 'production' ? 'strict' : 'lax',
      maxAge: 60 * 60 * 1000, // 1 hour (matching JWT expiration)
      path: '/', // Ensure cookie is available on all paths
    });

    res.cookie('refreshToken', refreshToken, {
      httpOnly: true,
      secure: process.env.NODE_ENV === 'production',
      sameSite: process.env.NODE_ENV === 'production' ? 'strict' : 'lax',
      maxAge: 30 * 24 * 60 * 60 * 1000, // 30 days
      path: '/', // Ensure cookie is available on all paths
    });

    // Send response first
    res.json({
      success: true,
      user: {
        id: user._id,
        firstName: user.firstName,
        lastName: user.lastName,
        email: user.email,
        role: user.role,
        status: user.status,
        emailVerified: user.emailVerified,
        currentPlan: user.currentPlanId,
        workplaceId: user.workplaceId,
      },
    });

    // Log successful login after response is sent (non-blocking)
    setImmediate(async () => {
      try {
        await auditOperations.login(req, user, true);
      } catch (auditError) {
        console.error('Audit logging error:', auditError);
      }
    });
  } catch (error: any) {
    if (!res.headersSent) {
      res.status(400).json({ message: error.message });
    }
  }
};

export const verifyEmail = async (
  req: Request,
  res: Response
): Promise<void> => {
  try {
    const { token, code } = req.body;

    if (!token && !code) {
      res
        .status(400)
        .json({ message: 'Verification token or code is required' });
      return;
    }

    let user = null;

    if (token) {
      // Hash the token to match what's stored in the database
      const hashedToken = crypto
        .createHash('sha256')
        .update(token)
        .digest('hex');

      // Find user with this verification token
      user = await User.findOne({
        verificationToken: hashedToken,
        emailVerified: false,
      });
    } else if (code) {
      // Hash the code to match what's stored in the database
      const hashedCode = crypto.createHash('sha256').update(code).digest('hex');

      // Find user with this verification code
      user = await User.findOne({
        verificationCode: hashedCode,
        emailVerified: false,
      });
    }

    if (!user) {
      res
        .status(400)
        .json({ message: 'Invalid or expired verification token/code' });
      return;
    }

    // Update user status
    user.emailVerified = true;
    user.status = 'active';
    user.verificationToken = undefined;
    user.verificationCode = undefined;
    await user.save();

    res.json({
      success: true,
      message: 'Email verified successfully! You can now log in.',
    });
  } catch (error: any) {
    res.status(400).json({ message: error.message });
  }
};

export const forgotPassword = async (
  req: Request,
  res: Response
): Promise<void> => {
  try {
    const { email } = req.body;

    const user = await User.findOne({ email });
    if (!user) {
      // Don't reveal if user exists or not for security
      res.json({
        message:
          'If an account with that email exists, a password reset link has been sent.',
      });
      return;
    }

    // Generate reset token
    const resetToken = user.generateResetToken();
    await user.save();

    // Send reset email
    const resetUrl = `${process.env.FRONTEND_URL}/reset-password?token=${resetToken}`;
    await sendEmail({
      to: email,
<<<<<<< HEAD
      subject: 'Password Reset Request - PharmaPilot',
=======
      subject: 'Password Reset Request - PharmacyCopilot',
>>>>>>> 4d0ddee1
      html: `
        <h2>Password Reset Request</h2>
        <p>Hi ${user.firstName},</p>
        <p>You requested a password reset. Click the link below to reset your password:</p>
        <a href="${resetUrl}" style="background: #007bff; color: white; padding: 10px 20px; text-decoration: none; border-radius: 5px;">Reset Password</a>
        <p>This link will expire in 1 hour.</p>
        <p>If you didn't request this, please ignore this email.</p>
      `,
    });

    res.json({
      success: true,
      message:
        'If an account with that email exists, a password reset link has been sent.',
    });
  } catch (error: any) {
    res.status(400).json({ message: error.message });
  }
};

export const resetPassword = async (
  req: Request,
  res: Response
): Promise<void> => {
  try {
    const { token, password } = req.body;

    if (!token || !password) {
      res.status(400).json({ message: 'Token and new password are required' });
      return;
    }

    // Hash the token to match what's stored in the database
    const hashedToken = crypto.createHash('sha256').update(token).digest('hex');

    // Find user with this reset token
    const user = await User.findOne({
      resetToken: hashedToken,
    });

    if (!user) {
      res.status(400).json({ message: 'Invalid or expired reset token' });
      return;
    }

    // Update password and clear reset token
    user.passwordHash = password; // Will be hashed by pre-save hook
    user.resetToken = undefined;
    await user.save();

    // Invalidate all existing sessions for security
    await Session.updateMany({ userId: user._id }, { isActive: false });

    res.json({
      success: true,
      message:
        'Password reset successful! Please log in with your new password.',
    });
  } catch (error: any) {
    res.status(400).json({ message: error.message });
  }
};

export const refreshToken = async (
  req: Request,
  res: Response
): Promise<void> => {
  try {
    const { refreshToken } = req.cookies;

    if (!refreshToken) {
      res.status(401).json({ message: 'Refresh token not provided' });
      return;
    }

    // Hash the refresh token to match what's stored in the database
    const hashedToken = crypto
      .createHash('sha256')
      .update(refreshToken)
      .digest('hex');

    // Find active session with this refresh token
    const session = await Session.findOne({
      refreshToken: hashedToken,
      isActive: true,
      expiresAt: { $gt: new Date() },
    }).populate('userId');

    if (!session) {
      res.status(401).json({ message: 'Invalid or expired refresh token' });
      return;
    }

    const user = session.userId as any;

    // Generate new access token
    const accessToken = generateAccessToken(user._id.toString());

    // Set new access token as httpOnly cookie
    res.cookie('accessToken', accessToken, {
      httpOnly: true,
      secure: process.env.NODE_ENV === 'production',
      sameSite: process.env.NODE_ENV === 'production' ? 'strict' : 'lax',
      maxAge: 60 * 60 * 1000, // 60 minutes
    });

    res.json({
      success: true,
      user: {
        id: user._id,
        firstName: user.firstName,
        lastName: user.lastName,
        email: user.email,
        role: user.role,
        status: user.status,
        emailVerified: user.emailVerified,
      },
    });
  } catch (error: any) {
    res.status(400).json({ message: error.message });
  }
};

export const logout = async (req: Request, res: Response): Promise<void> => {
  try {
    const { refreshToken } = req.cookies;
    let user = null;

    if (refreshToken) {
      // Hash the refresh token to match what's stored in the database
      const hashedToken = crypto
        .createHash('sha256')
        .update(refreshToken)
        .digest('hex');

      // Find the session to get user info for audit logging
      const session = await Session.findOne({
        refreshToken: hashedToken,
      }).populate('userId');
      if (session) {
        user = session.userId;
      }

      // Deactivate the session
      await Session.updateOne(
        { refreshToken: hashedToken },
        { isActive: false }
      );
    }

    // Log logout for audit (if we have user info)
    if (user) {
      await auditOperations.logout(req as any);
    }

    // Clear all possible cookie names
    res.clearCookie('refreshToken');
    res.clearCookie('accessToken');
    res.clearCookie('token'); // Clear old token cookie name too

    res.json({
      success: true,
      message: 'Logged out successfully',
    });
  } catch (error: any) {
    res.status(400).json({ message: error.message });
  }
};

// Clear cookies endpoint (no auth required)
export const clearCookies = async (
  req: Request,
  res: Response
): Promise<void> => {
  try {
    // Clear all possible cookie names
    res.clearCookie('refreshToken');
    res.clearCookie('accessToken');
    res.clearCookie('token'); // Clear old token cookie name too

    res.json({
      success: true,
      message: 'Cookies cleared successfully',
    });
  } catch (error: any) {
    res.status(400).json({ message: error.message });
  }
};

// Check if authentication cookies exist (lightweight endpoint)
export const checkCookies = async (
  req: Request,
  res: Response
): Promise<void> => {
  try {
    const accessToken = req.cookies.accessToken || req.cookies.token;
    const refreshToken = req.cookies.refreshToken;

    res.json({
      success: true,
      hasCookies: !!(accessToken || refreshToken),
      hasAccessToken: !!accessToken,
      hasRefreshToken: !!refreshToken,
      debug:
        process.env.NODE_ENV === 'development'
          ? {
            cookies: Object.keys(req.cookies),
            userAgent: req.get('User-Agent'),
            origin: req.get('Origin'),
          }
          : undefined,
    });
  } catch (error: any) {
    res.status(500).json({ message: error.message });
  }
};

export const logoutAll = async (req: Request, res: Response): Promise<void> => {
  try {
    const { refreshToken } = req.cookies;

    if (refreshToken) {
      // Hash the refresh token to find the user
      const hashedToken = crypto
        .createHash('sha256')
        .update(refreshToken)
        .digest('hex');
      const session = await Session.findOne({ refreshToken: hashedToken });

      if (session) {
        // Deactivate all sessions for this user
        await Session.updateMany(
          { userId: session.userId },
          { isActive: false }
        );
      }
    }

    // Clear both cookies
    res.clearCookie('refreshToken');
    res.clearCookie('accessToken');

    res.json({
      success: true,
      message: 'Logged out from all devices successfully',
    });
  } catch (error: any) {
    res.status(400).json({ message: error.message });
  }
};

interface AuthRequest extends Request {
  user?: any;
}

export const getMe = async (req: AuthRequest, res: Response): Promise<void> => {
  try {
    const user = await User.findById(req.user._id)
      .populate('currentPlanId')
      .populate('workplaceId')
      .populate('currentSubscriptionId')
      .select('-passwordHash');

    if (!user) {
      res.status(404).json({ message: 'User not found' });
      return;
    }

    // Get user's active subscription if not populated
    let userSubscription = user.currentSubscriptionId;
    let subscriptionData = null;

    if (!userSubscription) {
      subscriptionData = await Subscription.findOne({
        userId: user._id,
        status: { $in: ['active', 'trial', 'grace_period'] },
      }).populate('planId');
    } else if (typeof userSubscription === 'object' && userSubscription._id) {
      // If it's already populated
      subscriptionData = userSubscription;
    } else {
      // If it's just an ObjectId, populate it
      subscriptionData = await Subscription.findById(userSubscription).populate(
        'planId'
      );
    }

    res.json({
      success: true,
      user: {
        id: user._id,
        firstName: user.firstName,
        lastName: user.lastName,
        email: user.email,
        phone: user.phone,
        role: user.role,
        status: user.status,
        emailVerified: user.emailVerified,
        currentPlan: user.currentPlanId,
        workplace: user.workplaceId,
        workplaceRole: user.workplaceRole,
        subscriptionTier: user.subscriptionTier,
        subscription: subscriptionData,
        hasSubscription: !!subscriptionData,
        lastLoginAt: user.lastLoginAt,
        themePreference: user.themePreference,
      },
    });
  } catch (error: any) {
    res.status(400).json({ message: error.message });
  }
};

export const updateProfile = async (
  req: AuthRequest,
  res: Response
): Promise<void> => {
  try {
    const allowedUpdates = ['firstName', 'lastName', 'phone'];
    const updates = Object.keys(req.body);
    const isValidOperation = updates.every((update) =>
      allowedUpdates.includes(update)
    );

    if (!isValidOperation) {
      res.status(400).json({
        message:
          'Invalid updates. Only firstName, lastName, and phone can be updated.',
      });
      return;
    }

    const user = await User.findByIdAndUpdate(req.user.userId, req.body, {
      new: true,
      runValidators: true,
    }).select('-passwordHash');

    if (!user) {
      res.status(404).json({ message: 'User not found' });
      return;
    }

    res.json({
      success: true,
      user: {
        id: user._id,
        firstName: user.firstName,
        lastName: user.lastName,
        email: user.email,
        phone: user.phone,
        role: user.role,
        status: user.status,
        themePreference: user.themePreference,
      },
    });
  } catch (error: any) {
    res.status(400).json({ message: error.message });
  }
};

export const updateThemePreference = async (
  req: AuthRequest,
  res: Response
): Promise<void> => {
  try {
    const { themePreference } = req.body;

    // Validate theme preference
    if (!['light', 'dark', 'system'].includes(themePreference)) {
      res.status(400).json({
        message: 'Invalid theme preference. Must be light, dark, or system.',
      });
      return;
    }

    const user = await User.findByIdAndUpdate(
      req.user.userId,
      { themePreference },
      {
        new: true,
        runValidators: true,
      }
    ).select('-passwordHash');

    if (!user) {
      res.status(404).json({ message: 'User not found' });
      return;
    }

    res.json({
      success: true,
      message: 'Theme preference updated successfully',
      themePreference: user.themePreference,
    });
  } catch (error: any) {
    res.status(400).json({ message: error.message });
  }
};

/**
 * New multi-step registration endpoint
 * Handles three flows:
 * 1. Register with new workplace
 * 2. Join existing workplace
 * 3. Skip workplace setup (independent user)
 */
export const registerWithWorkplace = async (
  req: Request,
  res: Response
): Promise<void> => {
  const session = await mongoose.startSession();

  try {
    // Try to use transactions, but fall back to non-transactional for test environments
    const executeRegistration = async () => {
      const {
        // User info
        firstName,
        lastName,
        email,
        password,
        phone,
        role = 'pharmacist',
        licenseNumber,

        // Workplace flow
        workplaceFlow, // 'create', 'join', or 'skip'

        // For creating new workplace
        workplace,

        // For joining existing workplace
        inviteCode,
        workplaceId,
        workplaceRole,
      } = req.body;

      // Validate required fields
      if (!firstName || !lastName || !email || !password || !workplaceFlow) {
        res.status(400).json({
          message:
            'Missing required fields: firstName, lastName, email, password, and workplaceFlow are required',
        });
        return;
      }

      // Validate workplace flow
      if (!['create', 'join', 'skip'].includes(workplaceFlow)) {
        res.status(400).json({
          message: 'workplaceFlow must be one of: create, join, skip',
        });
        return;
      }

      // Check if user already exists
      const existingUser = await User.findOne({ email });
      if (existingUser) {
        res
          .status(400)
          .json({ message: 'User already exists with this email' });
        return;
      }

      // Get the Free Trial plan as default
      const freeTrialPlan = await SubscriptionPlan.findOne({
        name: 'Free Trial',
        billingInterval: 'monthly',
      });
      if (!freeTrialPlan) {
        res.status(500).json({
          message:
            'Default subscription plan not found. Please run seed script.',
        });
        return;
      }

      // Create user first
      const userArray = await User.create(
        [
          {
            firstName,
            lastName,
            email,
            phone,
            passwordHash: password,
            role,
            licenseNumber,
            currentPlanId: freeTrialPlan._id,
            subscriptionTier: 'free_trial',
            status: 'pending',
          },
        ],
        { session }
      );

      const createdUser = userArray[0];

      if (!createdUser) {
        throw new Error('Failed to create user');
      }

      let workplaceData = null;
      let subscription = null;

      // Handle workplace flows
      if (workplaceFlow === 'create') {
        // Validate workplace data
        if (
          !workplace ||
          !workplace.name ||
          !workplace.type ||
          !workplace.licenseNumber ||
          !workplace.email
        ) {
          res.status(400).json({
            message:
              'Workplace name, type, licenseNumber, and email are required for creating a workplace',
          });
          return;
        }

        if (!createdUser) {
          throw new Error('Failed to create user');
        }

        // Create new workplace and assign 14-day free trial
        workplaceData = await WorkplaceService.createWorkplace({
          name: workplace.name,
          type: workplace.type,
          licenseNumber: workplace.licenseNumber,
          email: workplace.email,
          address: workplace.address,
          state: workplace.state,
          lga: workplace.lga,
          ownerId: createdUser._id,
        });

        // Create trial subscription for the workplace owner
        const trialEndDate = new Date();
        trialEndDate.setDate(trialEndDate.getDate() + 14);

        const subscriptionArray = await Subscription.create(
          [
            {
              workspaceId: workplaceData._id,
              planId: freeTrialPlan._id,
              tier: 'free_trial',
              status: 'trial',
              startDate: new Date(),
              endDate: trialEndDate,
              priceAtPurchase: 0,
              autoRenew: false,
            },
          ],
          { session }
        );

        subscription = subscriptionArray[0];

        if (!subscription) {
          throw new Error('Failed to create subscription');
        }

        // Update user with workplace and subscription
        await User.findByIdAndUpdate(
          createdUser!._id,
          {
            workplaceId: workplaceData._id,
            workplaceRole: 'Owner',
            currentSubscriptionId: subscription!._id,
          },
          { session }
        );
      } else if (workplaceFlow === 'join') {
        // Validate join data
        if (!inviteCode && !workplaceId) {
          res.status(400).json({
            message:
              'Either inviteCode or workplaceId is required for joining a workplace',
          });
          return;
        }

        // Join existing workplace - inherit subscription
        workplaceData = await WorkplaceService.joinWorkplace({
          userId: createdUser!._id,
          inviteCode,
          workplaceId: workplaceId
            ? new mongoose.Types.ObjectId(workplaceId)
            : undefined,
          workplaceRole: workplaceRole || 'Staff',
        });

        // Find the workplace's subscription to inherit
        const workplaceSubscription = await Subscription.findOne({
          workspaceId: workplaceData._id,
          status: { $in: ['active', 'trial', 'grace_period'] },
        });

        if (workplaceSubscription) {
          // Update user to reference the workplace subscription
          await User.findByIdAndUpdate(
            createdUser!._id,
            {
              currentSubscriptionId: workplaceSubscription._id,
              subscriptionTier: workplaceSubscription.tier,
            },
            { session }
          );
        }
      } else if (workplaceFlow === 'skip') {
        // Independent user - no workplace, no subscription
        // They get access to basic features only (Knowledge Hub, CPD, Forum)
        // No subscription needed for these features
        // User remains with workplaceId: null and no subscription
        // They can create or join a workplace later from their dashboard
      }

      // Generate verification token and code
      const verificationToken = createdUser!.generateVerificationToken();
      const verificationCode = createdUser!.generateVerificationCode();
      await createdUser!.save({ session });

      // Send verification email
      const verificationUrl = `${process.env.FRONTEND_URL}/verify-email?token=${verificationToken}`;

<<<<<<< HEAD
      let emailSubject = 'Welcome to PharmaPilot - Verify Your Email';
      let emailContent = `
        <div style="font-family: Arial, sans-serif; max-width: 600px; margin: 0 auto; padding: 20px;">
          <div style="text-align: center; margin-bottom: 30px;">
            <h1 style="color: #2563eb; margin-bottom: 10px;">Welcome to PharmaPilot!</h1>
=======
      let emailSubject = 'Welcome to PharmacyCopilot - Verify Your Email';
      let emailContent = `
        <div style="font-family: Arial, sans-serif; max-width: 600px; margin: 0 auto; padding: 20px;">
          <div style="text-align: center; margin-bottom: 30px;">
            <h1 style="color: #2563eb; margin-bottom: 10px;">Welcome to PharmacyCopilot!</h1>
>>>>>>> 4d0ddee1
            <p style="color: #6b7280; font-size: 16px;">Hi ${firstName}, please verify your email address</p>
          </div>`;

      if (workplaceFlow === 'create') {
        emailContent += `
          <div style="background: #f0f9ff; padding: 20px; border-radius: 8px; margin-bottom: 20px;">
            <h3 style="color: #0369a1; margin-bottom: 10px;">🎉 Your workplace has been created!</h3>
            <p style="color: #374151; margin-bottom: 10px;"><strong>Workplace:</strong> ${workplaceData?.name}</p>
            <p style="color: #374151; margin-bottom: 10px;"><strong>Invite Code:</strong> <span style="background: #dbeafe; padding: 4px 8px; border-radius: 4px; font-family: monospace;">${workplaceData?.inviteCode}</span></p>
            <p style="color: #6b7280; font-size: 14px;">Share this invite code with your team members so they can join your workplace.</p>
            <p style="color: #059669; font-size: 14px;"><strong>✨ You've got a 14-day free trial to explore all features!</strong></p>
          </div>`;
      } else if (workplaceFlow === 'join') {
        emailContent += `
          <div style="background: #f0fdf4; padding: 20px; border-radius: 8px; margin-bottom: 20px;">
            <h3 style="color: #059669; margin-bottom: 10px;">🤝 You've joined a workplace!</h3>
            <p style="color: #374151; margin-bottom: 10px;"><strong>Workplace:</strong> ${workplaceData?.name
          }</p>
            <p style="color: #374151; margin-bottom: 10px;"><strong>Your Role:</strong> ${workplaceRole || 'Staff'
          }</p>
            <p style="color: #6b7280; font-size: 14px;">You now have access to your workplace's features and subscription plan.</p>
          </div>`;
      } else {
        emailContent += `
          <div style="background: #fefce8; padding: 20px; border-radius: 8px; margin-bottom: 20px;">
            <h3 style="color: #ca8a04; margin-bottom: 10px;">👤 Independent Account Created</h3>
            <p style="color: #374151; margin-bottom: 10px;">You can access general features like Knowledge Hub, CPD, and Forum.</p>
            <p style="color: #6b7280; font-size: 14px;">To access workplace features like Patient Management, create or join a workplace anytime from your dashboard.</p>
          </div>`;
      }

      emailContent += `
          <div style="background: #f8fafc; padding: 30px; border-radius: 10px; margin-bottom: 30px;">
            <h2 style="color: #1f2937; margin-bottom: 20px; text-align: center;">Choose your verification method:</h2>
            
            <div style="margin-bottom: 30px;">
              <h3 style="color: #374151; margin-bottom: 15px;">Option 1: Click the verification link</h3>
              <div style="text-align: center;">
                <a href="${verificationUrl}" style="background: #2563eb; color: white; padding: 12px 30px; text-decoration: none; border-radius: 6px; display: inline-block; font-weight: bold;">Verify Email Address</a>
              </div>
            </div>
            
            <div style="border-top: 1px solid #e5e7eb; padding-top: 30px;">
              <h3 style="color: #374151; margin-bottom: 15px;">Option 2: Enter this 6-digit code</h3>
              <div style="text-align: center; background: white; padding: 20px; border-radius: 8px; border: 2px dashed #d1d5db;">
                <div style="font-size: 32px; font-weight: bold; color: #2563eb; letter-spacing: 8px; font-family: 'Courier New', monospace;">${verificationCode}</div>
                <p style="color: #6b7280; margin-top: 10px; font-size: 14px;">Enter this code on the verification page</p>
              </div>
            </div>
          </div>
          
          <div style="text-align: center; color: #6b7280; font-size: 14px;">
            <p>This verification will expire in 24 hours.</p>
            <p>If you didn't create this account, please ignore this email.</p>
          </div>
        </div>
      `;

      await sendEmail({
        to: email,
        subject: emailSubject,
        html: emailContent,
      });

      res.status(201).json({
        success: true,
        message:
          'Registration successful! Please check your email to verify your account.',
        data: {
          user: {
            id: createdUser!._id,
            firstName: createdUser!.firstName,
            lastName: createdUser!.lastName,
            email: createdUser!.email,
            role: createdUser!.role,
            status: createdUser!.status,
            emailVerified: createdUser!.emailVerified,
            workplaceId: createdUser!.workplaceId,
            workplaceRole: createdUser!.workplaceRole,
          },
          workplace: workplaceData
            ? {
              id: workplaceData._id,
              name: workplaceData.name,
              type: workplaceData.type,
              inviteCode: workplaceData.inviteCode,
            }
            : null,
          subscription: subscription
            ? {
              id: subscription._id,
              tier: subscription.tier,
              status: subscription.status,
              endDate: subscription.endDate,
            }
            : null,
          workplaceFlow,
        },
      });
    };

    // Try to use transactions, but fall back to non-transactional for test environments
    try {
      await session.withTransaction(executeRegistration);
    } catch (transactionError: any) {
      // If transaction fails (e.g., in test environment), try without transaction
      if (
        transactionError.code === 20 ||
        transactionError.codeName === 'IllegalOperation'
      ) {
        console.warn(
          'Transactions not supported, falling back to non-transactional execution'
        );
        await executeRegistration();
      } else {
        throw transactionError;
      }
    }
  } catch (error: any) {
    console.error('Registration error:', error);
    res.status(400).json({ message: error.message });
  } finally {
    session.endSession();
  }
};

/**
 * Find workplace by invite code
 */
export const findWorkplaceByInviteCode = async (
  req: Request,
  res: Response
): Promise<void> => {
  try {
    const { inviteCode } = req.params;

    if (!inviteCode || typeof inviteCode !== 'string') {
      res.status(400).json({
        success: false,
        message: 'Invite code is required',
      });
      return;
    }

    const workplace = await WorkplaceService.findByInviteCode(inviteCode);

    if (!workplace) {
      res.status(404).json({
        success: false,
        message: 'Invalid invite code',
      });
      return;
    }

    res.json({
      success: true,
      data: {
        id: workplace._id,
        name: workplace.name,
        type: workplace.type,
        address: workplace.address,
        state: workplace.state,
        inviteCode: workplace.inviteCode,
        owner: workplace.ownerId,
        teamSize: workplace.teamMembers.length,
      },
    });
  } catch (error: any) {
    res.status(500).json({ message: error.message });
  }
};

// The duplicate refreshToken function has been removed

// Check if cookies exist - lightweight endpoint for frontend to detect authentication state
export const checkCookiesStatus = async (
  req: Request,
  res: Response
): Promise<void> => {
  try {
    // If either cookie exists, respond with success
    if (req.cookies.accessToken || req.cookies.refreshToken) {
      res.status(200).json({ success: true, hasCookies: true });
    } else {
      res.status(200).json({ success: true, hasCookies: false });
    }
  } catch (err: any) {
    res.status(500).json({ message: err.message });
  }
};<|MERGE_RESOLUTION|>--- conflicted
+++ resolved
@@ -101,19 +101,11 @@
     const verificationUrl = `${process.env.FRONTEND_URL}/verify-email?token=${verificationToken}`;
     await sendEmail({
       to: email,
-<<<<<<< HEAD
-      subject: 'Verify Your Email - PharmaPilot',
-      html: `
-        <div style="font-family: Arial, sans-serif; max-width: 600px; margin: 0 auto; padding: 20px;">
-          <div style="text-align: center; margin-bottom: 30px;">
-            <h1 style="color: #2563eb; margin-bottom: 10px;">Welcome to PharmaPilot!</h1>
-=======
       subject: 'Verify Your Email - PharmacyCopilot',
       html: `
         <div style="font-family: Arial, sans-serif; max-width: 600px; margin: 0 auto; padding: 20px;">
           <div style="text-align: center; margin-bottom: 30px;">
             <h1 style="color: #2563eb; margin-bottom: 10px;">Welcome to PharmacyCopilot!</h1>
->>>>>>> 4d0ddee1
             <p style="color: #6b7280; font-size: 16px;">Hi ${firstName}, please verify your email address</p>
           </div>
           
@@ -360,11 +352,7 @@
     const resetUrl = `${process.env.FRONTEND_URL}/reset-password?token=${resetToken}`;
     await sendEmail({
       to: email,
-<<<<<<< HEAD
-      subject: 'Password Reset Request - PharmaPilot',
-=======
       subject: 'Password Reset Request - PharmacyCopilot',
->>>>>>> 4d0ddee1
       html: `
         <h2>Password Reset Request</h2>
         <p>Hi ${user.firstName},</p>
@@ -991,19 +979,11 @@
       // Send verification email
       const verificationUrl = `${process.env.FRONTEND_URL}/verify-email?token=${verificationToken}`;
 
-<<<<<<< HEAD
-      let emailSubject = 'Welcome to PharmaPilot - Verify Your Email';
-      let emailContent = `
-        <div style="font-family: Arial, sans-serif; max-width: 600px; margin: 0 auto; padding: 20px;">
-          <div style="text-align: center; margin-bottom: 30px;">
-            <h1 style="color: #2563eb; margin-bottom: 10px;">Welcome to PharmaPilot!</h1>
-=======
       let emailSubject = 'Welcome to PharmacyCopilot - Verify Your Email';
       let emailContent = `
         <div style="font-family: Arial, sans-serif; max-width: 600px; margin: 0 auto; padding: 20px;">
           <div style="text-align: center; margin-bottom: 30px;">
             <h1 style="color: #2563eb; margin-bottom: 10px;">Welcome to PharmacyCopilot!</h1>
->>>>>>> 4d0ddee1
             <p style="color: #6b7280; font-size: 16px;">Hi ${firstName}, please verify your email address</p>
           </div>`;
 
