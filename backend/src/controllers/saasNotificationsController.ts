--- conflicted
+++ resolved
@@ -75,11 +75,7 @@
           enabled: settings.channels?.email?.enabled || true,
           config: {
             provider: 'sendgrid',
-<<<<<<< HEAD
-            fromAddress: 'noreply@PharmaPilot.com'
-=======
             fromAddress: 'noreply@PharmacyCopilot.com'
->>>>>>> 4d0ddee1
           },
           dailyLimit: 10000,
           monthlyLimit: 300000,
