--- conflicted
+++ resolved
@@ -134,15 +134,6 @@
   async generateOpenApiSpec(req: Request, res: Response): Promise<void> {
     try {
       const config = {
-<<<<<<< HEAD
-        title: 'PharmaPilot API',
-        version: '1.0.0',
-        description: 'Comprehensive API for PharmaPilot SaaS platform',
-        baseUrl: process.env.API_BASE_URL || 'https://api.PharmaPilot.com',
-        contact: {
-          name: 'PharmaPilot API Support',
-          email: 'api-support@PharmaPilot.com'
-=======
         title: 'PharmacyCopilot API',
         version: '1.0.0',
         description: 'Comprehensive API for PharmacyCopilot SaaS platform',
@@ -150,7 +141,6 @@
         contact: {
           name: 'PharmacyCopilot API Support',
           email: 'api-support@PharmacyCopilot.com'
->>>>>>> 4d0ddee1
         },
         license: {
           name: 'MIT',
