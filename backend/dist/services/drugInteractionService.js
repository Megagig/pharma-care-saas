--- conflicted
+++ resolved
@@ -1,48 +1,51 @@
 "use strict";
-<<<<<<< HEAD
+var __importDefault = (this && this.__importDefault) || function (mod) {
+    return (mod && mod.__esModule) ? mod : { "default": mod };
+};
 Object.defineProperty(exports, "__esModule", { value: true });
 exports.DrugInteractionService = void 0;
 const apiClient_1 = require("../utils/apiClient");
-const logger_1 = require("../utils/logger");
+const logger_1 = __importDefault(require("../utils/logger"));
 class DrugInteractionService {
     constructor() {
         this.client = new apiClient_1.ApiClient({
             baseURL: 'https://rxnav.nlm.nih.gov/REST/interaction',
             timeout: 15000,
             retryAttempts: 3,
-            retryDelay: 1000
+            retryDelay: 1000,
         });
     }
     async checkSingleDrugInteractions(rxcui) {
         try {
             const response = await this.client.get(`/interaction.json`, {
-                params: { rxcui }
+                params: { rxcui },
             });
-            logger_1.logger.info(`Drug interaction check completed for RxCUI ${rxcui}`);
+            logger_1.default.info(`Drug interaction check completed for RxCUI ${rxcui}`);
             return response.data;
         }
         catch (error) {
-            logger_1.logger.error('Single drug interaction check failed:', error);
+            logger_1.default.error('Single drug interaction check failed:', error);
             throw new Error(`Failed to check interactions for RxCUI ${rxcui}: ${error}`);
         }
     }
     async checkMultiDrugInteractions(rxcuis) {
         try {
             const response = await this.client.post('/list.json', {
-                rxcuis
+                rxcuis,
             });
-            logger_1.logger.info(`Multi-drug interaction check completed for ${rxcuis.length} drugs`);
+            logger_1.default.info(`Multi-drug interaction check completed for ${rxcuis.length} drugs`);
             return response.data;
         }
         catch (error) {
-            logger_1.logger.error('Multi-drug interaction check failed:', error);
+            logger_1.default.error('Multi-drug interaction check failed:', error);
             throw new Error(`Failed to check interactions for multiple drugs: ${error}`);
         }
     }
     formatInteractionResults(interactionData, primaryRxcui) {
         const results = [];
         try {
-            if ('interactionTypeGroup' in interactionData && interactionData.interactionTypeGroup) {
+            if ('interactionTypeGroup' in interactionData &&
+                interactionData.interactionTypeGroup) {
                 for (const typeGroup of interactionData.interactionTypeGroup) {
                     for (const interactionType of typeGroup.interactionType) {
                         if (interactionType.minConcept) {
@@ -52,13 +55,15 @@
                                 results.push({
                                     drugName: concept.name,
                                     rxcui: concept.rxcui,
-                                    interactions: [{
+                                    interactions: [
+                                        {
                                             interactingDrug: concept.name,
                                             interactingRxcui: concept.rxcui,
                                             description: interactionType.comment || 'Interaction detected',
                                             source: typeGroup.sourceName,
-                                            severity: this.determineSeverity(interactionType.comment || '')
-                                        }]
+                                            severity: this.determineSeverity(interactionType.comment || ''),
+                                        },
+                                    ],
                                 });
                             }
                         }
@@ -69,20 +74,29 @@
                 for (const interaction of interactionData.interactions) {
                     if (interaction.interactionPairs) {
                         for (const pair of interaction.interactionPairs) {
-                            if (pair.interactionConcept && pair.interactionConcept.length >= 2) {
+                            if (pair.interactionConcept &&
+                                pair.interactionConcept.length >= 2) {
                                 const drug1 = pair.interactionConcept[0];
                                 const drug2 = pair.interactionConcept[1];
-                                results.push({
-                                    drugName: drug1.minConceptItem.name,
-                                    rxcui: drug1.minConceptItem.rxcui,
-                                    interactions: [{
-                                            interactingDrug: drug2.minConceptItem.name,
-                                            interactingRxcui: drug2.minConceptItem.rxcui,
-                                            description: pair.description || 'Drug interaction detected',
-                                            source: drug1.sourceConceptItem.name,
-                                            severity: this.determineSeverity(pair.description || '')
-                                        }]
-                                });
+                                if (drug1 &&
+                                    drug2 &&
+                                    drug1.minConceptItem &&
+                                    drug2.minConceptItem &&
+                                    drug1.sourceConceptItem) {
+                                    results.push({
+                                        drugName: drug1.minConceptItem.name,
+                                        rxcui: drug1.minConceptItem.rxcui,
+                                        interactions: [
+                                            {
+                                                interactingDrug: drug2.minConceptItem.name,
+                                                interactingRxcui: drug2.minConceptItem.rxcui,
+                                                description: pair.description || 'Drug interaction detected',
+                                                source: drug1.sourceConceptItem.name,
+                                                severity: this.determineSeverity(pair.description || ''),
+                                            },
+                                        ],
+                                    });
+                                }
                             }
                         }
                     }
@@ -90,19 +104,25 @@
             }
         }
         catch (error) {
-            logger_1.logger.error('Error formatting interaction results:', error);
+            logger_1.default.error('Error formatting interaction results:', error);
         }
         return results;
     }
     determineSeverity(description) {
         const lowerDesc = description.toLowerCase();
-        if (lowerDesc.includes('contraindicated') || lowerDesc.includes('avoid') || lowerDesc.includes('dangerous')) {
+        if (lowerDesc.includes('contraindicated') ||
+            lowerDesc.includes('avoid') ||
+            lowerDesc.includes('dangerous')) {
             return 'contraindicated';
         }
-        if (lowerDesc.includes('major') || lowerDesc.includes('serious') || lowerDesc.includes('severe')) {
+        if (lowerDesc.includes('major') ||
+            lowerDesc.includes('serious') ||
+            lowerDesc.includes('severe')) {
             return 'major';
         }
-        if (lowerDesc.includes('moderate') || lowerDesc.includes('monitor') || lowerDesc.includes('caution')) {
+        if (lowerDesc.includes('moderate') ||
+            lowerDesc.includes('monitor') ||
+            lowerDesc.includes('caution')) {
             return 'moderate';
         }
         return 'minor';
@@ -124,22 +144,21 @@
     async quickInteractionCheck(drugName) {
         try {
             const response = await this.client.get('/interaction.json', {
-                params: { rxcui: drugName }
+                params: { rxcui: drugName },
             });
-            const hasInteractions = response.data?.interactionTypeGroup && response.data.interactionTypeGroup.length > 0;
+            const hasInteractions = response.data?.interactionTypeGroup &&
+                response.data.interactionTypeGroup.length > 0;
             const count = response.data?.interactionTypeGroup?.reduce((total, group) => {
                 return total + (group.interactionType?.length || 0);
             }, 0) || 0;
             return { hasInteractions, count };
         }
         catch (error) {
-            logger_1.logger.warn('Quick interaction check failed:', error);
+            logger_1.default.warn('Quick interaction check failed:', error);
             return { hasInteractions: false, count: 0 };
         }
     }
 }
 exports.DrugInteractionService = DrugInteractionService;
 exports.default = new DrugInteractionService();
-=======
->>>>>>> 58999da0
 //# sourceMappingURL=drugInteractionService.js.map