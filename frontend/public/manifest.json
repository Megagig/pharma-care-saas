--- conflicted
+++ resolved
@@ -1,9 +1,5 @@
 {
-<<<<<<< HEAD
-    "name": "Clinical Interventions - PharmaPilot",
-=======
     "name": "Clinical Interventions - PharmacyCopilot",
->>>>>>> 4d0ddee1
     "short_name": "Clinical Interventions",
     "description": "Clinical interventions management system for pharmacists",
     "start_url": "/clinical-interventions",
