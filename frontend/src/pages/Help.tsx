--- conflicted
+++ resolved
@@ -163,11 +163,7 @@
   const [helpArticles] = useState<HelpArticle[]>([
     {
       id: '1',
-<<<<<<< HEAD
-      title: 'Getting Started with PharmaPilot',
-=======
       title: 'Getting Started with PharmacyCopilot',
->>>>>>> 4d0ddee1
       description:
         'A comprehensive guide to setting up your pharmacy management system',
       category: 'getting-started',
@@ -199,11 +195,7 @@
   const [videoTutorials] = useState<VideoTutorial[]>([
     {
       id: '1',
-<<<<<<< HEAD
-      title: 'PharmaPilot Dashboard Overview',
-=======
       title: 'PharmacyCopilot Dashboard Overview',
->>>>>>> 4d0ddee1
       description: 'Get familiar with your dashboard and key features',
       thumbnail: '/thumbnails/dashboard-overview.jpg',
       duration: '3:45',
@@ -571,11 +563,7 @@
                 </ListItemIcon>
                 <ListItemText
                   primary="Email Support"
-<<<<<<< HEAD
-                  secondary="support@PharmaPilot.ng - We typically respond within 24 hours"
-=======
                   secondary="support@PharmacyCopilot.ng - We typically respond within 24 hours"
->>>>>>> 4d0ddee1
                 />
               </ListItem>
 
@@ -700,11 +688,7 @@
           <Divider />
           <CardContent>
             <Typography variant="body2" color="text.secondary" paragraph>
-<<<<<<< HEAD
-              All PharmaPilot services are running normally. Check our status
-=======
               All PharmacyCopilot services are running normally. Check our status
->>>>>>> 4d0ddee1
               page for real-time updates.
             </Typography>
             <Button variant="outlined" fullWidth>
