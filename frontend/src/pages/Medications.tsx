--- conflicted
+++ resolved
@@ -61,11 +61,7 @@
     return (
       <Box sx={{ p: 3 }}>
         <Helmet>
-<<<<<<< HEAD
-          <title>Medications | PharmaPilot</title>
-=======
           <title>Medications | PharmacyCopilot</title>
->>>>>>> 4d0ddee1
         </Helmet>
         <Box
           sx={{
@@ -143,11 +139,7 @@
   return (
     <Box sx={{ p: 3 }}>
       <Helmet>
-<<<<<<< HEAD
-        <title>Medication Management | PharmaPilot</title>
-=======
         <title>Medication Management | PharmacyCopilot</title>
->>>>>>> 4d0ddee1
       </Helmet>
       <Box
         sx={{
