--- conflicted
+++ resolved
@@ -54,11 +54,7 @@
               variant="h6"
               sx={{ fontWeight: 600, color: 'text.primary' }}
             >
-<<<<<<< HEAD
-              PharmaPilot
-=======
               PharmacyCopilot
->>>>>>> 4d0ddee1
             </Typography>
           </Box>
           <Box sx={{ display: 'flex', alignItems: 'center', gap: 3 }}>
@@ -112,11 +108,7 @@
                 fontSize: { xs: '2.5rem', md: '3.5rem' },
               }}
             >
-<<<<<<< HEAD
-              About PharmaPilot
-=======
               About PharmacyCopilot
->>>>>>> 4d0ddee1
             </Typography>
             <Typography
               variant="h6"
@@ -616,11 +608,7 @@
               Ready to Transform Your Pharmacy?
             </Typography>
             <Typography variant="h6" sx={{ mb: 4, opacity: 0.9 }}>
-<<<<<<< HEAD
-              Join thousands of pharmacists already using PharmaPilot to deliver
-=======
               Join thousands of pharmacists already using PharmacyCopilot to deliver
->>>>>>> 4d0ddee1
               better patient care.
             </Typography>
             <Button
