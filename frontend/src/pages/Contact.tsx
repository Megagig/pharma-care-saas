--- conflicted
+++ resolved
@@ -79,11 +79,7 @@
               variant="h6"
               sx={{ fontWeight: 600, color: 'text.primary' }}
             >
-<<<<<<< HEAD
-              PharmaPilot
-=======
               PharmacyCopilot
->>>>>>> 4d0ddee1
             </Typography>
           </Box>
           <Box sx={{ display: 'flex', alignItems: 'center', gap: 3 }}>
@@ -149,11 +145,7 @@
                 mx: 'auto',
               }}
             >
-<<<<<<< HEAD
-              Have questions about PharmaPilot? We're here to help. Reach out to
-=======
               Have questions about PharmacyCopilot? We're here to help. Reach out to
->>>>>>> 4d0ddee1
               our team and we'll get back to you as soon as possible.
             </Typography>
           </Box>
@@ -227,17 +219,10 @@
                       color="text.secondary"
                       sx={{ mb: 0.5 }}
                     >
-<<<<<<< HEAD
-                      support@PharmaPilot.ng
-                    </Typography>
-                    <Typography variant="body2" color="text.secondary">
-                      sales@PharmaPilot.ng
-=======
                       support@PharmacyCopilot.ng
                     </Typography>
                     <Typography variant="body2" color="text.secondary">
                       sales@PharmacyCopilot.ng
->>>>>>> 4d0ddee1
                     </Typography>
                   </Box>
                 </Box>
@@ -561,11 +546,7 @@
               Frequently Asked Questions
             </Typography>
             <Typography variant="h6" color="text.secondary">
-<<<<<<< HEAD
-              Quick answers to common questions about PharmaPilot
-=======
               Quick answers to common questions about PharmacyCopilot
->>>>>>> 4d0ddee1
             </Typography>
           </Box>
           <Box sx={{ maxWidth: '800px', mx: 'auto' }}>
@@ -579,11 +560,7 @@
             >
               <AccordionSummary expandIcon={<ExpandMoreIcon />}>
                 <Typography variant="h6" sx={{ fontWeight: 600 }}>
-<<<<<<< HEAD
-                  How do I get started with PharmaPilot?
-=======
                   How do I get started with PharmacyCopilot?
->>>>>>> 4d0ddee1
                 </Typography>
               </AccordionSummary>
               <AccordionDetails>
@@ -657,11 +634,7 @@
                 <Typography variant="body1" color="text.secondary">
                   Yes, we provide comprehensive onboarding, training materials,
                   video tutorials, and ongoing customer support to help you get
-<<<<<<< HEAD
-                  the most out of PharmaPilot. Enterprise plans include dedicated
-=======
                   the most out of PharmacyCopilot. Enterprise plans include dedicated
->>>>>>> 4d0ddee1
                   support.
                 </Typography>
               </AccordionDetails>
