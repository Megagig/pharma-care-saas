--- conflicted
+++ resolved
@@ -124,11 +124,7 @@
       avatar: user?.avatar || '',
       bio: '',
       location: 'Lagos, Nigeria',
-<<<<<<< HEAD
-      organization: 'PharmaPilot SaaS',
-=======
       organization: 'PharmacyCopilot SaaS',
->>>>>>> 4d0ddee1
       role: user?.role || 'pharmacist',
     },
     preferences: {
