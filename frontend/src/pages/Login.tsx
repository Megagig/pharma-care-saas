import React, { useState } from 'react';
import { Link, useNavigate } from 'react-router-dom';
import { useAuth } from '../hooks/useAuth';
import {
  Box,
  Container,
  Typography,
  TextField,
  Button,
  FormControlLabel,
  Checkbox,
  Divider,
  Alert,
  CircularProgress,
  InputAdornment,
  IconButton,
  Card,
  CardContent,
} from '@mui/material';
import EmailIcon from '@mui/icons-material/Email';
import LockIcon from '@mui/icons-material/Lock';
import VisibilityIcon from '@mui/icons-material/Visibility';
import VisibilityOffIcon from '@mui/icons-material/VisibilityOff';
import toast from 'react-hot-toast';
import { checkAuthToken, testAPIConnection } from '../utils/authDebug';
import ThemeToggle from '../components/common/ThemeToggle';

const Login = () => {
  const { login } = useAuth();
  const navigate = useNavigate();
  const [loading, setLoading] = useState(false);
  const [error, setError] = useState('');
  const [showPassword, setShowPassword] = useState(false);
  const [formData, setFormData] = useState({
    email: '',
    password: '',
    rememberMe: false,
  });

  const handleChange = (e: React.ChangeEvent<HTMLInputElement>) => {
    const { name, value, checked } = e.target;
    setFormData((prev) => ({
      ...prev,
      [name]: name === 'rememberMe' ? checked : value,
    }));
  };

  const handleSubmit = async (e: React.FormEvent) => {
    e.preventDefault();
    setError('');
    setLoading(true);

    try {
      console.log('Attempting login with:', { email: formData.email });

      const response = await login({
        email: formData.email,
        password: formData.password,
      });

      console.log('Login response:', response);

      if (response.success) {
        console.log('Login successful, checking authentication...');
        const hasToken = await checkAuthToken();
        console.log('Auth check result:', hasToken);

        if (hasToken) {
          console.log('Authentication confirmed, testing API...');
          await testAPIConnection();
        }

        toast.success('Login successful!');
        navigate('/dashboard');
      } else {
        throw new Error(response.message || 'Login failed');
      }
    } catch (error: unknown) {
      console.error('Login error:', error);

      let errorMessage = 'Invalid email or password';

      if (error instanceof Error) {
        if (
          error.message.includes('429') ||
          error.message.includes('Too Many Requests')
        ) {
          errorMessage =
            'Too many login attempts. Please wait a few minutes before trying again.';
        } else if (
          error.message.includes('Request failed with status code 429')
        ) {
          errorMessage =
            'Rate limit exceeded. Please wait a few minutes and try again.';
        } else {
          errorMessage = error.message;
        }
      }

      setError(errorMessage);
      toast.error(errorMessage);
    } finally {
      setLoading(false);
    }
  };

  return (
    <Box
      sx={{
        minHeight: '100vh',
        background: (theme) =>
          theme.palette.mode === 'dark'
            ? 'linear-gradient(135deg, #0f172a 0%, #1e293b 100%)'
            : 'linear-gradient(135deg, #667eea 0%, #764ba2 100%)',
        display: 'flex',
        alignItems: 'center',
        justifyContent: 'center',
        py: 4,
        position: 'relative',
        transition: 'background 0.3s ease',
      }}
    >
      {/* Floating Theme Toggle */}
      <Box
        sx={{
          position: 'absolute',
          top: 16,
          right: 16,
          zIndex: 1000,
        }}
      >
        <ThemeToggle size="sm" variant="button" />
      </Box>

      <Container maxWidth="sm">
        <Card
          sx={{ borderRadius: 4, boxShadow: '0 20px 40px rgba(0,0,0,0.1)' }}
        >
          <CardContent sx={{ p: 6 }}>
            {/* Back to Homepage Link */}
            <Box sx={{ mb: 3 }}>
              <Button
                component={Link}
                to="/"
                variant="text"
                sx={{
                  color: 'text.secondary',
                  textTransform: 'none',
                  fontWeight: 500,
                  '&:hover': {
                    color: 'primary.main',
                    backgroundColor: 'transparent',
                  },
                }}
              >
                ← Back to Homepage
              </Button>
            </Box>

            {/* Header */}
            <Box sx={{ textAlign: 'center', mb: 4 }}>
              <Box
                sx={{
                  width: 64,
                  height: 64,
                  bgcolor: 'primary.main',
                  borderRadius: 3,
                  display: 'flex',
                  alignItems: 'center',
                  justifyContent: 'center',
                  mx: 'auto',
                  mb: 2,
                }}
              >
                <Typography
                  variant="h4"
                  sx={{ color: 'white', fontWeight: 'bold' }}
                >
                  P
                </Typography>
              </Box>
              <Typography
                variant="h4"
                component="h1"
                sx={{ fontWeight: 600, color: 'text.primary', mb: 1 }}
              >
                Welcome Back
              </Typography>
              <Typography variant="body1" color="text.secondary">
<<<<<<< HEAD
                Sign in to your PharmaPilot account
=======
                Sign in to your PharmacyCopilot account
>>>>>>> 4d0ddee1
              </Typography>
            </Box>

            {/* Error Alert */}
            {error && (
              <Alert severity="error" sx={{ mb: 3, borderRadius: 2 }}>
                {error}
              </Alert>
            )}

            {/* Login Form */}
            <Box component="form" onSubmit={handleSubmit}>
              <TextField
                fullWidth
                name="email"
                label="Email Address"
                type="email"
                value={formData.email}
                onChange={handleChange}
                required
                autoComplete="email"
                autoFocus
                InputProps={{
                  startAdornment: (
                    <InputAdornment position="start">
                      <EmailIcon color="action" />
                    </InputAdornment>
                  ),
                }}
                sx={{ mb: 3 }}
              />

              <TextField
                fullWidth
                name="password"
                label="Password"
                type={showPassword ? 'text' : 'password'}
                value={formData.password}
                onChange={handleChange}
                required
                autoComplete="current-password"
                InputProps={{
                  startAdornment: (
                    <InputAdornment position="start">
                      <LockIcon color="action" />
                    </InputAdornment>
                  ),
                  endAdornment: (
                    <InputAdornment position="end">
                      <IconButton
                        onClick={() => setShowPassword(!showPassword)}
                        edge="end"
                      >
                        {showPassword ? (
                          <VisibilityOffIcon />
                        ) : (
                          <VisibilityIcon />
                        )}
                      </IconButton>
                    </InputAdornment>
                  ),
                }}
                sx={{ mb: 2 }}
              />

              <Box
                sx={{
                  display: 'flex',
                  justifyContent: 'space-between',
                  alignItems: 'center',
                  mb: 4,
                }}
              >
                <FormControlLabel
                  control={
                    <Checkbox
                      name="rememberMe"
                      checked={formData.rememberMe}
                      onChange={handleChange}
                      color="primary"
                    />
                  }
                  label="Remember me"
                />
                <Link
                  to="/forgot-password"
                  style={{
                    textDecoration: 'none',
                    color: '#2563eb',
                    fontSize: '0.875rem',
                    fontWeight: 500,
                  }}
                >
                  Forgot password?
                </Link>
              </Box>

              <Button
                type="submit"
                fullWidth
                variant="contained"
                size="large"
                disabled={loading}
                sx={{
                  py: 1.5,
                  borderRadius: 3,
                  textTransform: 'none',
                  fontSize: '1rem',
                  fontWeight: 600,
                  mb: 3,
                }}
              >
                {loading ? (
                  <CircularProgress size={24} color="inherit" />
                ) : (
                  'Sign In'
                )}
              </Button>

              <Divider sx={{ mb: 3 }}>
                <Typography variant="body2" color="text.secondary">
                  or
                </Typography>
              </Divider>

              <Box sx={{ textAlign: 'center' }}>
                <Typography variant="body2" color="text.secondary">
                  Don't have an account?{' '}
                  <Link
                    to="/register"
                    style={{
                      textDecoration: 'none',
                      color: '#2563eb',
                      fontWeight: 600,
                    }}
                  >
                    Sign up
                  </Link>
                </Typography>
              </Box>

              <Box sx={{ textAlign: 'center', mt: 3 }}>
                <Typography variant="caption" color="text.secondary">
                  By signing in, you agree to our{' '}
                  <Link
                    to="/terms"
                    style={{
                      textDecoration: 'none',
                      color: '#2563eb',
                    }}
                  >
                    Terms of Service
                  </Link>{' '}
                  and{' '}
                  <Link
                    to="/privacy"
                    style={{
                      textDecoration: 'none',
                      color: '#2563eb',
                    }}
                  >
                    Privacy Policy
                  </Link>
                </Typography>
              </Box>
            </Box>
          </CardContent>
        </Card>
      </Container>
    </Box>
  );
};

export default Login;<|MERGE_RESOLUTION|>--- conflicted
+++ resolved
@@ -187,11 +187,7 @@
                 Welcome Back
               </Typography>
               <Typography variant="body1" color="text.secondary">
-<<<<<<< HEAD
-                Sign in to your PharmaPilot account
-=======
                 Sign in to your PharmacyCopilot account
->>>>>>> 4d0ddee1
               </Typography>
             </Box>
 
