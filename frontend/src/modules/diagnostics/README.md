# AI-Powered Diagnostics & Therapeutics Frontend Module

This frontend module provides the user interface for the AI-Powered Diagnostics & Therapeutics system, enabling pharmacists to conduct comprehensive patient assessments with AI assistance.

## Overview

The frontend module includes:

- **Patient Assessment Forms**: Structured symptom and vital signs input
- **Lab Management Interface**: Order creation and result visualization
- **AI Results Dashboard**: Diagnostic analysis display and review
- **Interaction Checking**: Real-time drug interaction alerts
- **Analytics Dashboard**: Performance metrics and reporting
- **Mobile-Responsive Design**: Optimized for tablets and mobile devices

## Architecture

The module follows React best practices with TypeScript:

```
frontend/src/modules/diagnostics/
├── api/                 # API integration layer
├── components/          # Reusable UI components
├── hooks/              # Custom React hooks
├── pages/              # Main page components
├── store/              # Zustand state management
├── types/              # TypeScript type definitions
└── index.ts            # Module exports
```

## State Management

### Zustand Stores

#### DiagnosticStore

Manages diagnostic requests and results:

```typescript
interface DiagnosticStore {
  requests: DiagnosticRequest[];
  results: DiagnosticResult[];
  selectedRequest: DiagnosticRequest | null;
  selectedResult: DiagnosticResult | null;
  loading: LoadingStates;
  errors: ErrorStates;

  // Actions
  createRequest: (
    data: DiagnosticRequestForm
  ) => Promise<DiagnosticRequest | null>;
  fetchResult: (requestId: string) => Promise<DiagnosticResult | null>;
  approveResult: (resultId: string) => Promise<boolean>;
  // ... other actions
}
```

#### LabStore

Manages lab orders and results:

```typescript
interface LabStore {
  orders: LabOrder[];
  results: LabResult[];
  selectedOrder: LabOrder | null;
  selectedResult: LabResult | null;
  loading: LoadingStates;
  errors: ErrorStates;

  // Actions
  createOrder: (data: LabOrderForm) => Promise<LabOrder | null>;
  addResult: (data: LabResultForm) => Promise<LabResult | null>;
  // ... other actions
}
```

## API Integration

### React Query Hooks

The module uses React Query for server state management:

```typescript
// Diagnostic hooks
const useDiagnosticRequest = (requestId: string) => {
  return useQuery({
    queryKey: ['diagnostic', requestId],
    queryFn: () => diagnosticApi.getResult(requestId),
    refetchInterval: (data) => (data?.status === 'processing' ? 5000 : false),
  });
};

// Lab hooks
const useLabResults = (patientId: string) => {
  return useQuery({
    queryKey: ['labResults', patientId],
    queryFn: () => labApi.getResults({ patientId }),
  });
};
```

### API Client Configuration

```typescript
// Automatic retry and error handling
const apiClient = axios.create({
  baseURL: process.env.REACT_APP_API_URL,
  timeout: 30000,
  withCredentials: true,
});

// Request/response interceptors for auth and error handling
apiClient.interceptors.response.use(
  (response) => response.data,
  (error) => handleApiError(error)
);
```

## Components

### Core Input Components

#### SymptomInput

Structured symptom data entry:

```typescript
interface SymptomInputProps {
  value: DiagnosticRequestForm['symptoms'];
  onChange: (symptoms: DiagnosticRequestForm['symptoms']) => void;
  error?: string;
  disabled?: boolean;
}
```

#### VitalSignsInput

Clinical measurements with validation:

```typescript
interface VitalSignsInputProps {
  value?: DiagnosticRequestForm['vitals'];
  onChange: (vitals: DiagnosticRequestForm['vitals']) => void;
  error?: string;
  disabled?: boolean;
}
```

#### MedicationHistoryInput

Current medications with drug search:

```typescript
interface MedicationHistoryInputProps {
  value?: DiagnosticRequestForm['currentMedications'];
  onChange: (medications: DiagnosticRequestForm['currentMedications']) => void;
  error?: string;
  disabled?: boolean;
}
```

### Lab Management Components

#### LabOrderForm

Create new lab orders:

```typescript
interface LabOrderFormProps {
  patientId: string;
  onSubmit: (data: LabOrderForm) => void;
  loading?: boolean;
  error?: string;
}
```

#### LabResultViewer

Display and analyze lab results:

```typescript
interface LabResultViewerProps {
  results: LabResult[];
  showTrends?: boolean;
  onResultClick?: (result: LabResult) => void;
}
```

### Diagnostic Results Components

#### DiagnosticResultsPanel

Display AI analysis with review options:

```typescript
interface DiagnosticResultsPanelProps {
  result: DiagnosticResult;
  onApprove?: () => void;
  onModify?: (modifications: string) => void;
  onReject?: (reason: string) => void;
  loading?: boolean;
  error?: string;
}
```

#### InteractionAlerts

Real-time drug interaction warnings:

```typescript
interface InteractionAlertsProps {
  medications: string[];
  allergies?: string[];
  onInteractionFound?: (interactions: DrugInteraction[]) => void;
}
```

## Pages

### DiagnosticDashboard

Main dashboard with case overview:

- Recent diagnostic requests
- Pending reviews
- Analytics summary
- Quick action buttons

### CaseIntakePage

Step-by-step patient assessment:

- Symptom documentation
- Vital signs entry
- Medication history
- Lab result selection
- Consent management

### ResultsReviewPage

AI analysis review and approval:

- Differential diagnoses display
- Confidence indicators
- Red flag alerts
- Pharmacist review panel
- Intervention creation

### LabResultsPage

Lab management interface:

- Order creation and tracking
- Result entry and validation
- Trend visualization
- Reference range checking

## Styling and Theming

### Material-UI Integration

The module integrates with the existing MUI theme:

```typescript
// Custom theme extensions for diagnostics
const diagnosticTheme = {
  components: {
    MuiDiagnosticPanel: {
      styleOverrides: {
        root: {
          borderRadius: 8,
          boxShadow: theme.shadows[2],
        },
      },
    },
  },
};
```

### Responsive Design

Mobile-first approach with breakpoints:

- Mobile: 320px - 768px
- Tablet: 768px - 1024px
- Desktop: 1024px+

### Accessibility

WCAG 2.1 AA compliance:

- Keyboard navigation support
- Screen reader compatibility
- High contrast mode support
- Focus management
- Alternative text for images

## Form Validation

### Real-time Validation

```typescript
const useSymptomValidation = () => {
  return useCallback((symptoms: SymptomData) => {
    const errors: ValidationError[] = [];

    if (!symptoms.subjective?.length) {
      errors.push({
        field: 'subjective',
        message: 'At least one subjective symptom is required',
        code: 'required',
      });
    }

    if (!symptoms.duration?.trim()) {
      errors.push({
        field: 'duration',
        message: 'Duration is required',
        code: 'required',
      });
    }

    return errors;
  }, []);
};
```

### Form State Management

```typescript
const useDiagnosticForm = () => {
  const [formData, setFormData] = useState<DiagnosticRequestForm>(initialState);
  const [errors, setErrors] = useState<ValidationError[]>([]);
  const [touched, setTouched] = useState<Record<string, boolean>>({});

  const validateField = useCallback((field: string, value: any) => {
    // Field-specific validation logic
  }, []);

  const handleSubmit = useCallback(async (data: DiagnosticRequestForm) => {
    // Form submission with validation
  }, []);

  return { formData, errors, touched, validateField, handleSubmit };
};
```

## Error Handling

### Error Boundaries

```typescript
class DiagnosticErrorBoundary extends Component {
  state = { hasError: false, error: null };

  static getDerivedStateFromError(error: Error) {
    return { hasError: true, error };
  }

  componentDidCatch(error: Error, errorInfo: ErrorInfo) {
    // Log error to monitoring service
    errorReportingService.captureException(error, errorInfo);
  }

  render() {
    if (this.state.hasError) {
      return <DiagnosticErrorFallback error={this.state.error} />;
    }

    return this.props.children;
  }
}
```

### API Error Handling

```typescript
const handleApiError = (error: AxiosError) => {
  if (error.response?.status === 401) {
    // Redirect to login
    authStore.logout();
  } else if (error.response?.status === 403) {
    // Show permission error
    toast.error('Insufficient permissions');
  } else if (error.response?.status >= 500) {
    // Show server error
    toast.error('Server error. Please try again later.');
  } else {
    // Show generic error
    toast.error(error.message || 'An unexpected error occurred');
  }
};
```

## Performance Optimization

### Code Splitting

```typescript
// Lazy load diagnostic components
const DiagnosticDashboard = lazy(() => import('./pages/DiagnosticDashboard'));
const CaseIntakePage = lazy(() => import('./pages/CaseIntakePage'));

// Route-based code splitting
const DiagnosticRoutes = () => (
  <Suspense fallback={<LoadingSpinner />}>
    <Routes>
      <Route path="/dashboard" element={<DiagnosticDashboard />} />
      <Route path="/intake" element={<CaseIntakePage />} />
    </Routes>
  </Suspense>
);
```

### Memoization

```typescript
// Expensive calculations
const diagnosticSummary = useMemo(() => {
  return calculateDiagnosticMetrics(results);
}, [results]);

// Component memoization
const DiagnosticCard = memo(({ result }: { result: DiagnosticResult }) => {
  return <Card>{/* Component content */}</Card>;
});
```

### Virtual Scrolling

```typescript
// Large lists of lab results
const VirtualizedLabResults = ({ results }: { results: LabResult[] }) => {
  return (
    <FixedSizeList
      height={600}
      itemCount={results.length}
      itemSize={80}
      itemData={results}
    >
      {LabResultRow}
    </FixedSizeList>
  );
};
```

## Testing

### Component Testing

```typescript
describe('SymptomInput', () => {
  it('should validate required fields', async () => {
    render(<SymptomInput value={emptySymptoms} onChange={mockOnChange} />);

    fireEvent.click(screen.getByRole('button', { name: /submit/i }));

    await waitFor(() => {
      expect(screen.getByText(/at least one symptom is required/i)).toBeInTheDocument();
    });
  });
});
```

### Hook Testing

```typescript
describe('useDiagnosticStore', () => {
  it('should create diagnostic request', async () => {
    const { result } = renderHook(() => useDiagnosticStore());

    await act(async () => {
      await result.current.createRequest(mockRequestData);
    });

    expect(result.current.requests).toHaveLength(1);
  });
});
```

### Integration Testing

```typescript
describe('Diagnostic Workflow', () => {
  it('should complete full diagnostic process', async () => {
    render(<DiagnosticApp />);

    // Fill out symptom form
    fireEvent.change(screen.getByLabelText(/symptoms/i), {
      target: { value: 'chest pain' }
    });

    // Submit request
    fireEvent.click(screen.getByRole('button', { name: /analyze/i }));

    // Wait for AI results
    await waitFor(() => {
      expect(screen.getByText(/diagnostic results/i)).toBeInTheDocument();
    });

    // Approve results
    fireEvent.click(screen.getByRole('button', { name: /approve/i }));

    await waitFor(() => {
      expect(screen.getByText(/approved/i)).toBeInTheDocument();
    });
  });
});
```

## Deployment

### Build Configuration

```typescript
// Vite configuration for diagnostics module
export default defineConfig({
  build: {
    rollupOptions: {
      output: {
        manualChunks: {
          'diagnostics-core': ['./src/modules/diagnostics/index.ts'],
          'diagnostics-components': ['./src/modules/diagnostics/components'],
          'diagnostics-pages': ['./src/modules/diagnostics/pages'],
        },
      },
    },
  },
});
```

### Environment Configuration

```env
# API Configuration
<<<<<<< HEAD
REACT_APP_API_URL=https://api.PharmaPilot.com
=======
REACT_APP_API_URL=https://api.PharmacyCopilot.com
>>>>>>> 4d0ddee1
REACT_APP_AI_TIMEOUT=30000

# Feature Flags
REACT_APP_ENABLE_AI_DIAGNOSTICS=true
REACT_APP_ENABLE_LAB_INTEGRATION=true
REACT_APP_ENABLE_FHIR=false

# Analytics
REACT_APP_ANALYTICS_ID=your_analytics_id
```

## Browser Support

### Supported Browsers

- Chrome 90+
- Firefox 88+
- Safari 14+
- Edge 90+

### Polyfills

```typescript
// Core-js polyfills for older browsers
import 'core-js/stable';
import 'regenerator-runtime/runtime';
```

## Security Considerations

### Input Sanitization

```typescript
const sanitizeInput = (input: string): string => {
  return DOMPurify.sanitize(input, {
    ALLOWED_TAGS: [],
    ALLOWED_ATTR: [],
  });
};
```

### Content Security Policy

```html
<meta
  http-equiv="Content-Security-Policy"
  content="default-src 'self'; 
               script-src 'self' 'unsafe-inline'; 
               style-src 'self' 'unsafe-inline';
<<<<<<< HEAD
               connect-src 'self' https://api.PharmaPilot.com;"
=======
               connect-src 'self' https://api.PharmacyCopilot.com;"
>>>>>>> 4d0ddee1
/>
```

## Future Enhancements

### Planned Features

- Offline support with service workers
- Real-time collaboration features
- Advanced data visualization
- Voice input for symptom documentation
- Integration with wearable devices

### Performance Improvements

- Server-side rendering (SSR)
- Progressive web app (PWA) features
- Advanced caching strategies
- WebAssembly for complex calculations<|MERGE_RESOLUTION|>--- conflicted
+++ resolved
@@ -534,11 +534,7 @@
 
 ```env
 # API Configuration
-<<<<<<< HEAD
-REACT_APP_API_URL=https://api.PharmaPilot.com
-=======
 REACT_APP_API_URL=https://api.PharmacyCopilot.com
->>>>>>> 4d0ddee1
 REACT_APP_AI_TIMEOUT=30000
 
 # Feature Flags
@@ -588,11 +584,7 @@
   content="default-src 'self'; 
                script-src 'self' 'unsafe-inline'; 
                style-src 'self' 'unsafe-inline';
-<<<<<<< HEAD
-               connect-src 'self' https://api.PharmaPilot.com;"
-=======
                connect-src 'self' https://api.PharmacyCopilot.com;"
->>>>>>> 4d0ddee1
 />
 ```
 
