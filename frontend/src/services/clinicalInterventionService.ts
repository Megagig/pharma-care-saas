import type {
    ClinicalIntervention,
    CreateInterventionData,
    UpdateInterventionData,
    InterventionFilters,
    InterventionStrategy,
    TeamAssignment,
    InterventionOutcome,
    StrategyRecommendation,
    DashboardMetrics,
} from '../stores/clinicalInterventionStore';

const API_BASE_URL = import.meta.env.VITE_API_BASE_URL || 'https://PharmaPilot-nttq.onrender.com/api';

interface ApiResponse<T = unknown> {
    success: boolean;
    message: string;
    data?: T;
    error?: string;
}

interface PaginatedResponse<T> {
    success: boolean;
    data: {
        data: T[];
        pagination: {
            page: number;
            limit: number;
            total: number;
            pages: number;
            hasNext: boolean;
            hasPrev: boolean;
        };
    };
}

interface RequestOptions extends RequestInit {
    headers?: Record<string, string>;
}

class ClinicalInterventionService {
    /**
     * Base request method with error handling and authentication
     */
    private async makeRequest<T>(
        url: string,
        options: RequestOptions = {}
    ): Promise<ApiResponse<T>> {
        // Debug logging disabled for performance
        // console.log('🔍 Making request:', {
        //     url: `${API_BASE_URL}${url}`,
        //     method: options.method || 'GET',
        //     body: options.body,
        //     headers: options.headers
        // });

        try {
            // Add super_admin test header for development testing
            const headers: Record<string, string> = {
                'Content-Type': 'application/json',
                ...options.headers,
            };

            // Check if we're in super_admin test mode (development only)
            if (import.meta.env.DEV) {
                headers['X-Super-Admin-Test'] = 'true';
                // console.log('🔍 Added super_admin test header for development');
            }

            const config = {
                ...options,
                credentials: 'include' as RequestCredentials, // Include httpOnly cookies
                headers,
            };

            // console.log('🔍 Final request config:', config);
            const response = await fetch(`${API_BASE_URL}${url}`, config);
            // console.log('🔍 Response received:', {
            //     status: response.status,
            //     statusText: response.statusText,
            //     headers: Object.fromEntries(response.headers.entries())
            // });

            if (!response.ok) {
                const errorData = await response.json().catch(() => ({}));

                // Handle authentication errors
                if (response.status === 401) {
                    console.warn('Authentication failed - redirecting to login');
                    // Don't redirect in super_admin mode for testing
                    if (!window.location.pathname.includes('super_admin')) {
                        window.location.href = '/login';
                    }
                }

                throw new Error(errorData.message || `HTTP ${response.status}: ${response.statusText}`);
            }

            const data = await response.json();
            // console.log('🔍 Response data:', data);
            return data;
        } catch (error) {
            console.error(`API request failed for ${url}:`, error);

            if (error instanceof Error) {
                return {
                    success: false,
                    message: error.message,
                    error: error.message,
                };
            }

            return {
                success: false,
                message: 'An unexpected error occurred',
                error: 'Unknown error',
            };
        }
    }

    /**
     * Authentication is handled automatically via httpOnly cookies
     * No manual token management needed
     */

    // ===============================
    // CRUD OPERATIONS
    // ===============================

    /**
     * Get interventions with filtering and pagination
     */
    async getInterventions(filters: InterventionFilters = {}): Promise<PaginatedResponse<ClinicalIntervention>> {
        const queryParams = new URLSearchParams();

        Object.entries(filters).forEach(([key, value]) => {
            if (value !== undefined && value !== null && value !== '') {
                queryParams.append(key, String(value));
            }
        });

        const url = `/api/clinical-interventions${queryParams.toString() ? `?${queryParams.toString()}` : ''}`;
        const response = await this.makeRequest<any>(url);

        // Handle different response structures from backend
        if (response.success && response.data) {
            // If backend returns nested data structure
            if (response.data.data && response.data.pagination) {
                return {
                    success: true,
                    data: {
                        data: response.data.data,
                        pagination: response.data.pagination
                    }
                };
            }
            // If backend returns direct array (fallback)
            else if (Array.isArray(response.data)) {
                return {
                    success: true,
                    data: {
                        data: response.data,
                        pagination: {
                            page: filters.page || 1,
                            limit: filters.limit || 20,
                            total: response.data.length,
                            pages: Math.ceil(response.data.length / (filters.limit || 20)),
                            hasNext: false,
                            hasPrev: false
                        }
                    }
                };
            }
        }

        return response as PaginatedResponse<ClinicalIntervention>;
    }

    /**
     * Get a single intervention by ID
     */
    async getInterventionById(id: string): Promise<ApiResponse<ClinicalIntervention>> {
        return this.makeRequest<ClinicalIntervention>(`/api/clinical-interventions/${id}`);
    }

    /**
     * Create a new intervention
     */
    async createIntervention(data: CreateInterventionData): Promise<ApiResponse<ClinicalIntervention>> {
        // console.log('🔍 SERVICE: createIntervention called with:', data);

        const result = await this.makeRequest<ClinicalIntervention>('/api/clinical-interventions', {
            method: 'POST',
            body: JSON.stringify(data),
        });

        // console.log('🔍 SERVICE: createIntervention result:', result);
        return result;
    }

    /**
     * Update an existing intervention
     */
    async updateIntervention(id: string, updates: UpdateInterventionData): Promise<ApiResponse<ClinicalIntervention>> {
        return this.makeRequest<ClinicalIntervention>(`/api/clinical-interventions/${id}`, {
            method: 'PATCH',
            body: JSON.stringify(updates),
        });
    }

    /**
     * Delete an intervention (soft delete)
     */
    async deleteIntervention(id: string): Promise<ApiResponse<boolean>> {
        return this.makeRequest<boolean>(`/api/clinical-interventions/${id}`, {
            method: 'DELETE',
        });
    }

    // ===============================
    // WORKFLOW OPERATIONS
    // ===============================

    /**
     * Add a strategy to an intervention
     */
    async addStrategy(interventionId: string, strategy: Omit<InterventionStrategy, '_id'>): Promise<ApiResponse<ClinicalIntervention>> {
        return this.makeRequest<ClinicalIntervention>(`/api/clinical-interventions/${interventionId}/strategies`, {
            method: 'POST',
            body: JSON.stringify(strategy),
        });
    }

    /**
     * Update a strategy
     */
    async updateStrategy(interventionId: string, strategyId: string, updates: Partial<InterventionStrategy>): Promise<ApiResponse<ClinicalIntervention>> {
        return this.makeRequest<ClinicalIntervention>(`/api/clinical-interventions/${interventionId}/strategies/${strategyId}`, {
            method: 'PATCH',
            body: JSON.stringify(updates),
        });
    }

    /**
     * Assign a team member to an intervention
     */
    async assignTeamMember(interventionId: string, assignment: Omit<TeamAssignment, '_id' | 'assignedAt'>): Promise<ApiResponse<ClinicalIntervention>> {
        return this.makeRequest<ClinicalIntervention>(`/api/clinical-interventions/${interventionId}/assignments`, {
            method: 'POST',
            body: JSON.stringify(assignment),
        });
    }

    /**
     * Update an assignment
     */
    async updateAssignment(interventionId: string, assignmentId: string, updates: Partial<TeamAssignment>): Promise<ApiResponse<ClinicalIntervention>> {
        return this.makeRequest<ClinicalIntervention>(`/api/clinical-interventions/${interventionId}/assignments/${assignmentId}`, {
            method: 'PATCH',
            body: JSON.stringify(updates),
        });
    }

    /**
     * Record intervention outcome
     */
    async recordOutcome(interventionId: string, outcome: InterventionOutcome): Promise<ApiResponse<ClinicalIntervention>> {
        return this.makeRequest<ClinicalIntervention>(`/api/clinical-interventions/${interventionId}/outcomes`, {
            method: 'POST',
            body: JSON.stringify(outcome),
        });
    }

    /**
     * Schedule follow-up for an intervention
     */
    async scheduleFollowUp(interventionId: string, followUpData: { scheduledDate: string; notes?: string; nextReviewDate?: string }): Promise<ApiResponse<ClinicalIntervention>> {
        return this.makeRequest<ClinicalIntervention>(`/api/clinical-interventions/${interventionId}/follow-up`, {
            method: 'POST',
            body: JSON.stringify(followUpData),
        });
    }

    // ===============================
    // SEARCH AND ANALYTICS
    // ===============================

    /**
     * Search interventions
     */
    async searchInterventions(query: string): Promise<ApiResponse<ClinicalIntervention[]>> {
        return this.makeRequest<ClinicalIntervention[]>(`/api/clinical-interventions/search?q=${encodeURIComponent(query)}`);
    }

    /**
     * Get interventions for a specific patient
     */
    async getPatientInterventions(patientId: string): Promise<ApiResponse<ClinicalIntervention[]>> {
        return this.makeRequest<ClinicalIntervention[]>(`/api/clinical-interventions/patient/${patientId}`);
    }

    /**
     * Get interventions assigned to current user
     */
    async getMyAssignedInterventions(): Promise<ApiResponse<ClinicalIntervention[]>> {
        return this.makeRequest<ClinicalIntervention[]>('/api/clinical-interventions/assigned-to-me');
    }

    /**
     * Get dashboard metrics and analytics
     */
    async getDashboardMetrics(dateRange?: { from: Date; to: Date }): Promise<ApiResponse<DashboardMetrics>> {
        const queryParams = new URLSearchParams();
        if (dateRange) {
            queryParams.append('dateFrom', dateRange.from.toISOString());
            queryParams.append('dateTo', dateRange.to.toISOString());
        }

<<<<<<< HEAD
        const url = `/clinical-interventions/analytics/summary${queryParams.toString() ? `?${queryParams.toString()}` : ''}`;
        // Debug logging disabled for performance
        // console.log('🔍 DASHBOARD: Fetching metrics from:', `${API_BASE_URL}${url}`);
=======
        const url = `/api/clinical-interventions/analytics/summary${queryParams.toString() ? `?${queryParams.toString()}` : ''}`;
        console.log('🔍 DASHBOARD: Fetching metrics from:', `${API_BASE_URL}${url}`);
>>>>>>> dd13b6d2

        const result = await this.makeRequest<DashboardMetrics>(url);
        // console.log('🔍 DASHBOARD: Received metrics:', result);

        return result;
    }

    /**
     * Get strategy recommendations for a category
     */
    async getStrategyRecommendations(category: string): Promise<ApiResponse<StrategyRecommendation[]>> {
        return this.makeRequest<StrategyRecommendation[]>(`/api/clinical-interventions/recommendations/${category}`);
    }

    /**
     * Get outcome trends
     */
    async getOutcomeTrends(dateRange?: { start: string; end: string }): Promise<ApiResponse<any>> {
        const queryParams = new URLSearchParams();
        if (dateRange) {
            queryParams.append('start', dateRange.start);
            queryParams.append('end', dateRange.end);
        }

        const url = `/api/clinical-interventions/analytics/trends${queryParams.toString() ? `?${queryParams.toString()}` : ''}`;
        return this.makeRequest<any>(url);
    }

    /**
     * Generate outcome report
     */
    async generateOutcomeReport(filters: {
        dateFrom?: Date;
        dateTo?: Date;
        category?: string;
        priority?: string;
        outcome?: string;
        pharmacist?: string;
    }): Promise<ApiResponse<any>> {
        const queryParams = new URLSearchParams();

        Object.entries(filters).forEach(([key, value]) => {
            if (value !== undefined && value !== null && String(value) !== '') {
                if (value instanceof Date) {
                    queryParams.append(key, value.toISOString());
                } else {
                    queryParams.append(key, String(value));
                }
            }
        });

<<<<<<< HEAD
        const url = `/clinical-interventions/reports/outcomes${queryParams.toString() ? `?${queryParams.toString()}` : ''}`;
        // console.log('🔍 SERVICE: generateOutcomeReport calling:', `${API_BASE_URL}${url}`);
=======
        const url = `/api/clinical-interventions/reports/outcomes${queryParams.toString() ? `?${queryParams.toString()}` : ''}`;
        console.log('🔍 SERVICE: generateOutcomeReport calling:', `${API_BASE_URL}${url}`);
>>>>>>> dd13b6d2

        const result = await this.makeRequest<unknown>(url);
        // console.log('🔍 SERVICE: generateOutcomeReport result:', result);

        return result;
    }

    /**
     * Calculate cost savings report
     */
    async getCostSavingsReport(filters: {
        dateFrom?: Date;
        dateTo?: Date;
        adverseEventCost?: number;
        hospitalAdmissionCost?: number;
        medicationWasteCost?: number;
        pharmacistHourlyCost?: number;
    }): Promise<ApiResponse<unknown>> {
        const queryParams = new URLSearchParams();

        Object.entries(filters).forEach(([key, value]) => {
<<<<<<< HEAD
            if (value !== undefined && value !== null && (typeof value !== 'string' || value !== '')) {
=======
            if (value !== undefined && value !== null && String(value) !== '') {
>>>>>>> dd13b6d2
                if (value instanceof Date) {
                    queryParams.append(key, value.toISOString());

                } else {
                    queryParams.append(key, String(value));
                }
            }
        });

        const url = `/api/clinical-interventions/reports/cost-savings${queryParams.toString() ? `?${queryParams.toString()}` : ''}`;
        return this.makeRequest<unknown>(url);
    }

    /**
     * Export interventions data
     */
    async exportInterventions(filters: InterventionFilters = {}, format: 'csv' | 'xlsx' = 'xlsx'): Promise<ApiResponse<Blob>> {
        const queryParams = new URLSearchParams();

        Object.entries(filters).forEach(([key, value]) => {
            if (value !== undefined && value !== null && value !== '') {
                queryParams.append(key, String(value));
            }
        });

        queryParams.append('format', format);

        const url = `/api/clinical-interventions/reports/export${queryParams.toString() ? `?${queryParams.toString()}` : ''}`;

        try {
            const response = await fetch(`${API_BASE_URL}${url}`, {
                credentials: 'include' as RequestCredentials, // Include httpOnly cookies
                headers: {
                    // No manual Authorization header needed - cookies are sent automatically
                },
            });

            if (!response.ok) {
                const errorData = await response.json().catch(() => ({}));
                throw new Error(errorData.message || `HTTP ${response.status}: ${response.statusText}`);
            }

            const blob = await response.blob();
            return {
                success: true,
                message: 'Export successful',
                data: blob,
            };
        } catch (error) {
            console.error('Export failed:', error);
            return {
                success: false,
                message: error instanceof Error ? error.message : 'Export failed',
                error: error instanceof Error ? error.message : 'Unknown error',
            };
        }
    }

    // ===============================
    // INTEGRATION METHODS
    // ===============================

    /**
     * Link intervention to MTR
     */
    async linkToMTR(interventionId: string, mtrId: string): Promise<ApiResponse<ClinicalIntervention>> {
        return this.makeRequest<ClinicalIntervention>(`/api/clinical-interventions/${interventionId}/link-mtr`, {
            method: 'POST',
            body: JSON.stringify({ mtrId }),
        });
    }

    /**
     * Send notifications for intervention
     */
    async sendNotifications(interventionId: string, event: string): Promise<ApiResponse<boolean>> {
        return this.makeRequest<boolean>(`/api/clinical-interventions/${interventionId}/notifications`, {
            method: 'POST',
            body: JSON.stringify({ event }),
        });
    }

    // ===============================
    // UTILITY METHODS
    // ===============================

    /**
     * Check for duplicate interventions
     */
    async checkDuplicates(patientId: string, category: string): Promise<ApiResponse<{ duplicates: ClinicalIntervention[]; count: number }>> {
        return this.makeRequest<{ duplicates: ClinicalIntervention[]; count: number }>(`/api/clinical-interventions/check-duplicates?patientId=${patientId}&category=${category}`);
    }

    /**
     * Get intervention categories with counts
     */
    async getCategoryCounts(): Promise<ApiResponse<Record<string, number>>> {
        return this.makeRequest<Record<string, number>>('/api/clinical-interventions/analytics/categories');
    }

    /**
     * Get priority distribution
     */
    async getPriorityDistribution(): Promise<ApiResponse<Record<string, number>>> {
        return this.makeRequest<Record<string, number>>('/api/clinical-interventions/analytics/priorities');
    }
    // ===============================
    // MTR INTEGRATION METHODS
    // ===============================

    /**
     * Create interventions from MTR problems
     */
    async createInterventionsFromMTR(data: {
        mtrId: string;
        problemIds: string[];
        priority?: string;
        estimatedDuration?: number;
    }): Promise<ApiResponse<{
        interventions: ClinicalIntervention[];
        count: number;
        mtrId: string;
    }>> {
        return this.makeRequest('/api/clinical-interventions/from-mtr', {
            method: 'POST',
            body: JSON.stringify(data),
        });
    }



    /**
     * Get MTR reference data for intervention
     */
    async getMTRReference(interventionId: string): Promise<ApiResponse<{
        mtrReference: {
            _id: string;
            reviewNumber: string;
            status: string;
            priority: string;
            startedAt: string;
            completedAt?: string;
            patientName: string;
            pharmacistName: string;
            problemCount: number;
            interventionCount: number;
        } | null;
    }>> {
        return this.makeRequest(`/api/clinical-interventions/${interventionId}/mtr-reference`);
    }

    /**
     * Get interventions for MTR
     */
    async getInterventionsForMTR(mtrId: string): Promise<ApiResponse<{
        interventions: ClinicalIntervention[];
        count: number;
        mtrId: string;
    }>> {
        return this.makeRequest(`/api/clinical-interventions/mtr/${mtrId}`);
    }

    /**
     * Sync intervention with MTR data
     */
    async syncWithMTR(interventionId: string): Promise<ApiResponse<null>> {
        return this.makeRequest(`/api/clinical-interventions/${interventionId}/sync-mtr`, {
            method: 'POST',
        });
    }

    // ===============================
    // AUDIT AND COMPLIANCE METHODS
    // ===============================

    /**
     * Get intervention audit trail
     */
    async getInterventionAuditTrail(
        interventionId: string,
        options: {
            page?: number;
            limit?: number;
            startDate?: string;
            endDate?: string;
        } = {}
    ): Promise<ApiResponse<{
        logs: Array<{
            _id: string;
            action: string;
            timestamp: string;
            userId: {
                firstName: string;
                lastName: string;
                email: string;
            };
            details: unknown;
            riskLevel: string;
            complianceCategory: string;
            changedFields?: string[];
        }>;
        total: number;
        summary: {
            totalActions: number;
            uniqueUsers: number;
            lastActivity: string | null;
            riskActivities: number;
        };
    }>> {
        const params = new URLSearchParams();
        Object.entries(options).forEach(([key, value]) => {
            if (value !== undefined) {
                params.append(key, String(value));
            }
        });

        const queryString = params.toString();
        const url = `/api/clinical-interventions/${interventionId}/audit-trail${queryString ? `?${queryString}` : ''}`;

        return this.makeRequest(url);
    }

    /**
     * Get all audit trail (for general audit view)
     */
    async getAllAuditTrail(options: {
        page?: number;
        limit?: number;
        startDate?: string;
        endDate?: string;
        riskLevel?: string;
        userId?: string;
        action?: string;
    } = {}): Promise<ApiResponse> {
        const params = new URLSearchParams();

        if (options.page) params.append('page', options.page.toString());
        if (options.limit) params.append('limit', options.limit.toString());
        if (options.startDate) params.append('startDate', options.startDate);
        if (options.endDate) params.append('endDate', options.endDate);
        if (options.riskLevel) params.append('riskLevel', options.riskLevel);
        if (options.userId) params.append('userId', options.userId);
        if (options.action) params.append('action', options.action);

        const queryString = params.toString();
        const url = `/api/clinical-interventions/audit-trail${queryString ? `?${queryString}` : ''}`;

        return this.makeRequest(url);
    }

    /**
     * Generate compliance report
     */
    async getComplianceReport(options: {
        startDate: string;
        endDate: string;
        includeDetails?: boolean;
        interventionIds?: string[];
    }): Promise<ApiResponse<{
        summary: {
            totalInterventions: number;
            auditedActions: number;
            complianceScore: number;
            riskActivities: number;
        };
        interventionCompliance: Array<{
            interventionId: string;
            interventionNumber: string;
            auditCount: number;
            lastAudit: string;
            complianceStatus: 'compliant' | 'warning' | 'non-compliant';
            riskLevel: 'low' | 'medium' | 'high' | 'critical';
        }>;
        recommendations: string[];
    }>> {
        const params = new URLSearchParams();
        params.append('startDate', options.startDate);
        params.append('endDate', options.endDate);

        if (options.includeDetails !== undefined) {
            params.append('includeDetails', String(options.includeDetails));
        }

        if (options.interventionIds?.length) {
            params.append('interventionIds', options.interventionIds.join(','));
        }

        return this.makeRequest(`/api/clinical-interventions/compliance/report?${params.toString()}`);
    }

    /**
     * Export audit data
     */
    async exportAuditData(options: {
        format: 'json' | 'csv' | 'pdf';
        startDate: string;
        endDate: string;
        interventionIds?: string[];
        includeDetails?: boolean;
    }): Promise<Blob> {
        const params = new URLSearchParams();
        params.append('format', options.format);
        params.append('startDate', options.startDate);
        params.append('endDate', options.endDate);

        if (options.includeDetails !== undefined) {
            params.append('includeDetails', String(options.includeDetails));
        }

        if (options.interventionIds?.length) {
            params.append('interventionIds', options.interventionIds.join(','));
        }

        const response = await fetch(
            `${API_BASE_URL}/clinical-interventions/audit/export?${params.toString()}`,
            {
                credentials: 'include' as RequestCredentials, // Include httpOnly cookies
                headers: {
                    // No manual Authorization header needed - cookies are sent automatically
                },
            }
        );

        if (!response.ok) {
            throw new Error(`Export failed: ${response.statusText}`);
        }

        return response.blob();
    }
}

// Export singleton instance
export const clinicalInterventionService = new ClinicalInterventionService();
export default clinicalInterventionService;<|MERGE_RESOLUTION|>--- conflicted
+++ resolved
@@ -316,14 +316,9 @@
             queryParams.append('dateTo', dateRange.to.toISOString());
         }
 
-<<<<<<< HEAD
-        const url = `/clinical-interventions/analytics/summary${queryParams.toString() ? `?${queryParams.toString()}` : ''}`;
+        const url = `/api/clinical-interventions/analytics/summary${queryParams.toString() ? `?${queryParams.toString()}` : ''}`;
         // Debug logging disabled for performance
         // console.log('🔍 DASHBOARD: Fetching metrics from:', `${API_BASE_URL}${url}`);
-=======
-        const url = `/api/clinical-interventions/analytics/summary${queryParams.toString() ? `?${queryParams.toString()}` : ''}`;
-        console.log('🔍 DASHBOARD: Fetching metrics from:', `${API_BASE_URL}${url}`);
->>>>>>> dd13b6d2
 
         const result = await this.makeRequest<DashboardMetrics>(url);
         // console.log('🔍 DASHBOARD: Received metrics:', result);
@@ -375,13 +370,8 @@
             }
         });
 
-<<<<<<< HEAD
-        const url = `/clinical-interventions/reports/outcomes${queryParams.toString() ? `?${queryParams.toString()}` : ''}`;
+        const url = `/api/clinical-interventions/reports/outcomes${queryParams.toString() ? `?${queryParams.toString()}` : ''}`;
         // console.log('🔍 SERVICE: generateOutcomeReport calling:', `${API_BASE_URL}${url}`);
-=======
-        const url = `/api/clinical-interventions/reports/outcomes${queryParams.toString() ? `?${queryParams.toString()}` : ''}`;
-        console.log('🔍 SERVICE: generateOutcomeReport calling:', `${API_BASE_URL}${url}`);
->>>>>>> dd13b6d2
 
         const result = await this.makeRequest<unknown>(url);
         // console.log('🔍 SERVICE: generateOutcomeReport result:', result);
@@ -403,14 +393,9 @@
         const queryParams = new URLSearchParams();
 
         Object.entries(filters).forEach(([key, value]) => {
-<<<<<<< HEAD
-            if (value !== undefined && value !== null && (typeof value !== 'string' || value !== '')) {
-=======
             if (value !== undefined && value !== null && String(value) !== '') {
->>>>>>> dd13b6d2
                 if (value instanceof Date) {
                     queryParams.append(key, value.toISOString());
-
                 } else {
                     queryParams.append(key, String(value));
                 }
