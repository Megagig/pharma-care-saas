--- conflicted
+++ resolved
@@ -437,11 +437,7 @@
                   textShadow: '0 2px 4px rgba(33, 150, 243, 0.1)',
                 }}
               >
-<<<<<<< HEAD
-                PharmaPilot
-=======
                 PharmacyCopilot
->>>>>>> 4d0ddee1
               </Typography>
             </Box>
           )}
@@ -865,11 +861,7 @@
                 color="primary.dark"
                 sx={{ fontWeight: 500, letterSpacing: '0.03em' }}
               >
-<<<<<<< HEAD
-                PharmaPilot v2.1.0
-=======
                 PharmacyCopilot v2.1.0
->>>>>>> 4d0ddee1
               </Typography>
             </Box>
           </Box>
