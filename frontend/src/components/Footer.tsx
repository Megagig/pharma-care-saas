import { Link } from 'react-router-dom';
import {
  Box,
  Container,
  Typography,
  Button,
  Divider,
  IconButton,
  Stack,
} from '@mui/material';
import FavoriteIcon from '@mui/icons-material/Favorite';
import TwitterIcon from '@mui/icons-material/Twitter';
import LinkedInIcon from '@mui/icons-material/LinkedIn';
import GitHubIcon from '@mui/icons-material/GitHub';
import EmailIcon from '@mui/icons-material/Email';

const Footer = () => {
  return (
    <Box
      component="footer"
      sx={{
        bgcolor: 'background.paper',
        borderTop: 1,
        borderColor: 'grey.200',
        py: 6,
      }}
    >
      <Container maxWidth="lg">
        <Box
          sx={{
            display: 'flex',
            flexDirection: { xs: 'column', md: 'row' },
            gap: 4,
          }}
        >
          {/* Brand Section */}
          <Box sx={{ flex: { xs: '1 1 100%', md: '1 1 33%' } }}>
            <Box sx={{ display: 'flex', alignItems: 'center', mb: 2 }}>
              <Box
                sx={{
                  width: 32,
                  height: 32,
                  bgcolor: 'primary.main',
                  borderRadius: 2,
                  display: 'flex',
                  alignItems: 'center',
                  justifyContent: 'center',
                  mr: 2,
                }}
              >
                <Typography
                  variant="h6"
                  sx={{ color: 'white', fontWeight: 'bold' }}
                >
                  PC
                </Typography>
              </Box>
              <Typography
                variant="h6"
                sx={{ fontWeight: 'bold', color: 'primary.main' }}
              >
<<<<<<< HEAD
                PharmaPilot
=======
                PharmacyCopilot
>>>>>>> 4d0ddee1
              </Typography>
            </Box>
            <Typography variant="body2" color="text.secondary" sx={{ mb: 2 }}>
              Empowering pharmacists and healthcare professionals with advanced
              patient management, medication tracking, and clinical
              documentation tools.
            </Typography>
            <Box sx={{ display: 'flex', alignItems: 'center' }}>
              <Typography variant="caption" color="text.secondary">
                Made with
              </Typography>
              <FavoriteIcon
                sx={{ fontSize: 16, mx: 0.5, color: 'error.main' }}
              />
              <Typography variant="caption" color="text.secondary">
                for pharmacists
              </Typography>
            </Box>
          </Box>

          {/* Links Sections */}
          <Box sx={{ flex: { xs: '1 1 100%', md: '1 1 67%' } }}>
            <Box
              sx={{
                display: 'flex',
                flexDirection: { xs: 'column', sm: 'row' },
                gap: 4,
              }}
            >
              {/* Product Links */}
              <Box sx={{ minWidth: 150 }}>
                <Typography
                  variant="overline"
                  sx={{
                    color: 'text.primary',
                    fontWeight: 600,
                    fontSize: '0.75rem',
                    letterSpacing: '0.08333em',
                    display: 'block',
                    mb: 2,
                  }}
                >
                  Product
                </Typography>
                <Stack spacing={1}>
                  <Button
                    component={Link}
                    to="/dashboard"
                    variant="text"
                    size="small"
                    sx={{
                      justifyContent: 'flex-start',
                      color: 'text.secondary',
                      textTransform: 'none',
                      fontWeight: 400,
                      fontSize: '0.875rem',
                      '&:hover': {
                        color: 'primary.main',
                        backgroundColor: 'transparent',
                      },
                    }}
                  >
                    Dashboard
                  </Button>
                  <Button
                    component={Link}
                    to="/patients"
                    variant="text"
                    size="small"
                    sx={{
                      justifyContent: 'flex-start',
                      color: 'text.secondary',
                      textTransform: 'none',
                      fontWeight: 400,
                      fontSize: '0.875rem',
                      '&:hover': {
                        color: 'primary.main',
                        backgroundColor: 'transparent',
                      },
                    }}
                  >
                    Patient Management
                  </Button>
                  <Button
                    component={Link}
                    to="/medications"
                    variant="text"
                    size="small"
                    sx={{
                      justifyContent: 'flex-start',
                      color: 'text.secondary',
                      textTransform: 'none',
                      fontWeight: 400,
                      fontSize: '0.875rem',
                      '&:hover': {
                        color: 'primary.main',
                        backgroundColor: 'transparent',
                      },
                    }}
                  >
                    Medications
                  </Button>
                  <Button
                    component={Link}
                    to="/clinical-notes"
                    variant="text"
                    size="small"
                    sx={{
                      justifyContent: 'flex-start',
                      color: 'text.secondary',
                      textTransform: 'none',
                      fontWeight: 400,
                      fontSize: '0.875rem',
                      '&:hover': {
                        color: 'primary.main',
                        backgroundColor: 'transparent',
                      },
                    }}
                  >
                    Clinical Notes
                  </Button>
                </Stack>
              </Box>

              {/* Company Links */}
              <Box sx={{ minWidth: 150 }}>
                <Typography
                  variant="overline"
                  sx={{
                    color: 'text.primary',
                    fontWeight: 600,
                    fontSize: '0.75rem',
                    letterSpacing: '0.08333em',
                    display: 'block',
                    mb: 2,
                  }}
                >
                  Company
                </Typography>
                <Stack spacing={1}>
                  <Button
                    component={Link}
                    to="/about"
                    variant="text"
                    size="small"
                    sx={{
                      justifyContent: 'flex-start',
                      color: 'text.secondary',
                      textTransform: 'none',
                      fontWeight: 400,
                      fontSize: '0.875rem',
                      '&:hover': {
                        color: 'primary.main',
                        backgroundColor: 'transparent',
                      },
                    }}
                  >
                    About Us
                  </Button>
                  <Button
                    component={Link}
                    to="/pricing"
                    variant="text"
                    size="small"
                    sx={{
                      justifyContent: 'flex-start',
                      color: 'text.secondary',
                      textTransform: 'none',
                      fontWeight: 400,
                      fontSize: '0.875rem',
                      '&:hover': {
                        color: 'primary.main',
                        backgroundColor: 'transparent',
                      },
                    }}
                  >
                    Pricing
                  </Button>
                  <Button
                    component={Link}
                    to="/contact"
                    variant="text"
                    size="small"
                    sx={{
                      justifyContent: 'flex-start',
                      color: 'text.secondary',
                      textTransform: 'none',
                      fontWeight: 400,
                      fontSize: '0.875rem',
                      '&:hover': {
                        color: 'primary.main',
                        backgroundColor: 'transparent',
                      },
                    }}
                  >
                    Contact
                  </Button>
                </Stack>
              </Box>

              {/* Resources Links */}
              <Box sx={{ minWidth: 150 }}>
                <Typography
                  variant="overline"
                  sx={{
                    color: 'text.primary',
                    fontWeight: 600,
                    fontSize: '0.75rem',
                    letterSpacing: '0.08333em',
                    display: 'block',
                    mb: 2,
                  }}
                >
                  Resources
                </Typography>
                <Stack spacing={1}>
                  <Button
                    href="#"
                    variant="text"
                    size="small"
                    sx={{
                      justifyContent: 'flex-start',
                      color: 'text.secondary',
                      textTransform: 'none',
                      fontWeight: 400,
                      fontSize: '0.875rem',
                      '&:hover': {
                        color: 'primary.main',
                        backgroundColor: 'transparent',
                      },
                    }}
                  >
                    Documentation
                  </Button>
                  <Button
                    href="#"
                    variant="text"
                    size="small"
                    sx={{
                      justifyContent: 'flex-start',
                      color: 'text.secondary',
                      textTransform: 'none',
                      fontWeight: 400,
                      fontSize: '0.875rem',
                      '&:hover': {
                        color: 'primary.main',
                        backgroundColor: 'transparent',
                      },
                    }}
                  >
                    API Reference
                  </Button>
                  <Button
                    href="#"
                    variant="text"
                    size="small"
                    sx={{
                      justifyContent: 'flex-start',
                      color: 'text.secondary',
                      textTransform: 'none',
                      fontWeight: 400,
                      fontSize: '0.875rem',
                      '&:hover': {
                        color: 'primary.main',
                        backgroundColor: 'transparent',
                      },
                    }}
                  >
                    Help Center
                  </Button>
                  <Button
                    href="#"
                    variant="text"
                    size="small"
                    sx={{
                      justifyContent: 'flex-start',
                      color: 'text.secondary',
                      textTransform: 'none',
                      fontWeight: 400,
                      fontSize: '0.875rem',
                      '&:hover': {
                        color: 'primary.main',
                        backgroundColor: 'transparent',
                      },
                    }}
                  >
                    Community
                  </Button>
                </Stack>
              </Box>

              {/* Legal Links */}
              <Box sx={{ minWidth: 150 }}>
                <Typography
                  variant="overline"
                  sx={{
                    color: 'text.primary',
                    fontWeight: 600,
                    fontSize: '0.75rem',
                    letterSpacing: '0.08333em',
                    display: 'block',
                    mb: 2,
                  }}
                >
                  Legal
                </Typography>
                <Stack spacing={1}>
                  <Button
                    href="#"
                    variant="text"
                    size="small"
                    sx={{
                      justifyContent: 'flex-start',
                      color: 'text.secondary',
                      textTransform: 'none',
                      fontWeight: 400,
                      fontSize: '0.875rem',
                      '&:hover': {
                        color: 'primary.main',
                        backgroundColor: 'transparent',
                      },
                    }}
                  >
                    Privacy Policy
                  </Button>
                  <Button
                    href="#"
                    variant="text"
                    size="small"
                    sx={{
                      justifyContent: 'flex-start',
                      color: 'text.secondary',
                      textTransform: 'none',
                      fontWeight: 400,
                      fontSize: '0.875rem',
                      '&:hover': {
                        color: 'primary.main',
                        backgroundColor: 'transparent',
                      },
                    }}
                  >
                    Terms of Service
                  </Button>
                  <Button
                    href="#"
                    variant="text"
                    size="small"
                    sx={{
                      justifyContent: 'flex-start',
                      color: 'text.secondary',
                      textTransform: 'none',
                      fontWeight: 400,
                      fontSize: '0.875rem',
                      '&:hover': {
                        color: 'primary.main',
                        backgroundColor: 'transparent',
                      },
                    }}
                  >
                    HIPAA Compliance
                  </Button>
                  <Button
                    href="#"
                    variant="text"
                    size="small"
                    sx={{
                      justifyContent: 'flex-start',
                      color: 'text.secondary',
                      textTransform: 'none',
                      fontWeight: 400,
                      fontSize: '0.875rem',
                      '&:hover': {
                        color: 'primary.main',
                        backgroundColor: 'transparent',
                      },
                    }}
                  >
                    Security
                  </Button>
                </Stack>
              </Box>
            </Box>
          </Box>
        </Box>

        <Divider sx={{ my: 4 }} />

        {/* Bottom Section */}
        <Box
          sx={{
            display: 'flex',
            flexDirection: { xs: 'column', sm: 'row' },
            justifyContent: 'space-between',
            alignItems: { xs: 'flex-start', sm: 'center' },
            gap: 2,
          }}
        >
          <Typography variant="body2" color="text.secondary">
<<<<<<< HEAD
            © {new Date().getFullYear()} PharmaPilot. All rights reserved.
=======
            © {new Date().getFullYear()} PharmacyCopilot. All rights reserved.
>>>>>>> 4d0ddee1
          </Typography>

          {/* Social Media Links */}
          <Box sx={{ display: 'flex', alignItems: 'center', gap: 1 }}>
            <Typography variant="body2" color="text.secondary" sx={{ mr: 1 }}>
              Follow us:
            </Typography>
            <IconButton
              href="https://twitter.com"
              target="_blank"
              rel="noopener noreferrer"
              size="small"
              sx={{
                color: 'text.secondary',
                '&:hover': {
                  color: 'primary.main',
                  backgroundColor: 'primary.light',
                },
              }}
            >
              <TwitterIcon fontSize="small" />
            </IconButton>
            <IconButton
              href="https://linkedin.com"
              target="_blank"
              rel="noopener noreferrer"
              size="small"
              sx={{
                color: 'text.secondary',
                '&:hover': {
                  color: 'primary.main',
                  backgroundColor: 'primary.light',
                },
              }}
            >
              <LinkedInIcon fontSize="small" />
            </IconButton>
            <IconButton
              href="https://github.com"
              target="_blank"
              rel="noopener noreferrer"
              size="small"
              sx={{
                color: 'text.secondary',
                '&:hover': {
                  color: 'primary.main',
                  backgroundColor: 'primary.light',
                },
              }}
            >
              <GitHubIcon fontSize="small" />
            </IconButton>
            <IconButton
<<<<<<< HEAD
              href="mailto:support@PharmaPilot.com"
=======
              href="mailto:support@PharmacyCopilot.com"
>>>>>>> 4d0ddee1
              size="small"
              sx={{
                color: 'text.secondary',
                '&:hover': {
                  color: 'primary.main',
                  backgroundColor: 'primary.light',
                },
              }}
            >
              <EmailIcon fontSize="small" />
            </IconButton>
          </Box>
        </Box>
      </Container>
    </Box>
  );
};

export default Footer;<|MERGE_RESOLUTION|>--- conflicted
+++ resolved
@@ -59,11 +59,7 @@
                 variant="h6"
                 sx={{ fontWeight: 'bold', color: 'primary.main' }}
               >
-<<<<<<< HEAD
-                PharmaPilot
-=======
                 PharmacyCopilot
->>>>>>> 4d0ddee1
               </Typography>
             </Box>
             <Typography variant="body2" color="text.secondary" sx={{ mb: 2 }}>
@@ -462,11 +458,7 @@
           }}
         >
           <Typography variant="body2" color="text.secondary">
-<<<<<<< HEAD
-            © {new Date().getFullYear()} PharmaPilot. All rights reserved.
-=======
             © {new Date().getFullYear()} PharmacyCopilot. All rights reserved.
->>>>>>> 4d0ddee1
           </Typography>
 
           {/* Social Media Links */}
@@ -520,11 +512,7 @@
               <GitHubIcon fontSize="small" />
             </IconButton>
             <IconButton
-<<<<<<< HEAD
-              href="mailto:support@PharmaPilot.com"
-=======
               href="mailto:support@PharmacyCopilot.com"
->>>>>>> 4d0ddee1
               size="small"
               sx={{
                 color: 'text.secondary',
