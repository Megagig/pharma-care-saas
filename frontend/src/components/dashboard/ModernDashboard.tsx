import React, { useState, useEffect } from 'react';
import {
  Box,
  Grid,
  Typography,
  Card,
  CardContent,
  IconButton,
  Tooltip,
  Button,
  Skeleton,
  Alert,
  useTheme,
  alpha,
  Fab,
  Zoom,
  Chip,
  Avatar,
  LinearProgress,
  List,
  ListItem,
  ListItemText,
  ListItemAvatar,
  Divider,
} from '@mui/material';
import {
  Dashboard as DashboardIcon,
  People as PeopleIcon,
  Description as DescriptionIcon,
  Medication as MedicationIcon,
  Assessment as AssessmentIcon,
  Science as ScienceIcon,
  Refresh as RefreshIcon,
  Add as AddIcon,
  TrendingUp as TrendingUpIcon,
  TrendingDown as TrendingDownIcon,
  Schedule as ScheduleIcon,
  Notifications as NotificationsIcon,
  Settings as SettingsIcon,
  PersonAdd as PersonAddIcon,
  NoteAdd as NoteAddIcon,
  Event as EventIcon,
  Warning as WarningIcon,
  Login as LoginIcon,
  Assignment as AssignmentIcon,
  Security as SecurityIcon,
  CheckCircle as CheckCircleIcon,
} from '@mui/icons-material';
import { motion, AnimatePresence } from 'framer-motion';
import { useDashboardData } from '../../hooks/useDashboardData';
import { useDashboardCharts } from '../../hooks/useDashboardCharts';
import { useClinicalInterventionDashboard } from '../../hooks/useClinicalInterventionDashboard';
import { useRecentActivities } from '../../hooks/useRecentActivities';
import { activityService } from '../../services/activityService';
import { testApiEndpoints } from '../../debug/testApiData';
import { testDashboardService } from '../../debug/testDashboardService';
import DashboardChart from './DashboardChart';
import QuickActionCard from './QuickActionCard';
import { useResponsive } from '../../hooks/useResponsive';
import { useNavigate } from 'react-router-dom';

// Communication Hub Components
import CommunicationWidget from '../communication/CommunicationWidget';
import CommunicationMetrics from '../communication/CommunicationMetrics';

// All components enabled
import AdminDashboardIntegration from './AdminDashboardIntegration';
import UsageDashboard from './UsageDashboard';
import PharmacistPerformanceTable from './PharmacistPerformanceTable';

// Enhanced KPI Card Component
interface KPICardProps {
  title: string;
  value: number | string;
  subtitle?: string;
  icon: React.ReactNode;
  color: string;
  trend?: {
    value: number;
    isPositive: boolean;
    period: string;
  };
  loading?: boolean;
  onClick?: () => void;
}

const KPICard: React.FC<KPICardProps> = ({
  title,
  value,
  subtitle,
  icon,
  color,
  trend,
  loading = false,
  onClick,
}) => {
  const theme = useTheme();

  return (
    <motion.div
      whileHover={{ y: -4, scale: 1.02 }}
      whileTap={{ scale: 0.98 }}
      transition={{ type: 'spring', stiffness: 300, damping: 20 }}
    >
      <Card
        sx={{
          height: '100%',
          cursor: onClick ? 'pointer' : 'default',
          background: `linear-gradient(135deg, ${alpha(color, 0.1)} 0%, ${alpha(
            color,
            0.05
          )} 100%)`,
          border: `1px solid ${alpha(color, 0.2)}`,
          position: 'relative',
          overflow: 'visible',
          '&:hover': onClick
            ? {
                boxShadow: `0 8px 32px ${alpha(color, 0.3)}`,
                transform: 'translateY(-2px)',
              }
            : {},
        }}
        onClick={onClick}
      >
        <CardContent sx={{ p: 3, position: 'relative' }}>
          {/* Background Pattern */}
          <Box
            sx={{
              position: 'absolute',
              top: -20,
              right: -20,
              width: 80,
              height: 80,
              borderRadius: '50%',
              background: `linear-gradient(135deg, ${alpha(
                color,
                0.1
              )}, ${alpha(color, 0.05)})`,
              zIndex: 0,
            }}
          />

          <Box sx={{ position: 'relative', zIndex: 1 }}>
            <Box
              display="flex"
              alignItems="center"
              justifyContent="space-between"
              mb={2}
            >
              <Avatar
                sx={{
                  bgcolor: alpha(color, 0.15),
                  color: color,
                  width: 56,
                  height: 56,
                }}
              >
                {icon}
              </Avatar>
              {trend && (
                <Chip
                  icon={
                    trend.isPositive ? <TrendingUpIcon /> : <TrendingDownIcon />
                  }
                  label={`${trend.isPositive ? '+' : ''}${trend.value}%`}
                  size="small"
                  color={trend.isPositive ? 'success' : 'error'}
                  variant="outlined"
                />
              )}
            </Box>

            <Typography variant="h6" color="text.secondary" gutterBottom>
              {title}
            </Typography>

            {loading ? (
              <Skeleton variant="text" width="60%" height={48} />
            ) : (
              <Typography
                variant="h3"
                component="div"
                sx={{
                  color: color,
                  fontWeight: 'bold',
                  mb: 1,
                }}
              >
                {typeof value === 'number'
                  ? value.toLocaleString()
                  : value || '0'}
              </Typography>
            )}

            {subtitle && (
              <Typography variant="body2" color="text.secondary">
                {subtitle}
              </Typography>
            )}

            {trend && (
              <Typography
                variant="caption"
                color="text.secondary"
                sx={{ mt: 1, display: 'block' }}
              >
                vs {trend.period}
              </Typography>
            )}
          </Box>
        </CardContent>
      </Card>
    </motion.div>
  );
};

// System Health Component
const SystemHealthCard: React.FC = () => {
  const theme = useTheme();
  const [healthStatus, setHealthStatus] = useState({
    database: 'healthy',
    api: 'healthy',
    uptime: '99.9%',
    responseTime: '120ms',
  });

  return (
    <Card sx={{ height: '100%' }}>
      <CardContent>
        <Box display="flex" alignItems="center" mb={2}>
          <Avatar sx={{ bgcolor: 'success.main', mr: 2 }}>
            <SettingsIcon />
          </Avatar>
          <Typography variant="h6">System Health</Typography>
        </Box>

        <Box mb={2}>
          <Box
            display="flex"
            justifyContent="space-between"
            alignItems="center"
            mb={1}
          >
            <Typography variant="body2">Database</Typography>
            <Chip label="Healthy" color="success" size="small" />
          </Box>
          <LinearProgress variant="determinate" value={100} color="success" />
        </Box>

        <Box mb={2}>
          <Box
            display="flex"
            justifyContent="space-between"
            alignItems="center"
            mb={1}
          >
            <Typography variant="body2">API Response</Typography>
            <Typography variant="caption">
              {healthStatus.responseTime}
            </Typography>
          </Box>
          <LinearProgress variant="determinate" value={85} color="info" />
        </Box>

        <Box display="flex" justifyContent="space-between" alignItems="center">
          <Typography variant="body2">Uptime</Typography>
          <Typography variant="h6" color="success.main">
            {healthStatus.uptime}
          </Typography>
        </Box>
      </CardContent>
    </Card>
  );
};

export const ModernDashboard: React.FC = () => {
  const theme = useTheme();
  const navigate = useNavigate();
  const { isMobile, isTablet } = useResponsive();

  // Debug API endpoints and dashboard service
  useEffect(() => {
    console.log('🔍 Running API debug test...');
    testApiEndpoints();

    console.log('🔍 Running Dashboard Service test...');
    testDashboardService().catch(console.error);
  }, []);

  // Dashboard data hooks
  const {
    stats,
    loading: dashboardLoading,
    error: dashboardError,
  } = useDashboardData();

  // Chart data hooks - separate for better performance and real data
  const {
    clinicalNotesByType,
    mtrsByStatus,
    patientsByMonth,
    medicationsByStatus,
    patientAgeDistribution,
    monthlyActivity,
    loading: chartsLoading,
    error: chartsError,
    refresh: refreshCharts,
  } = useDashboardCharts();

  const {
    dashboardMetrics: clinicalMetrics,
    loading: clinicalLoading,
    error: clinicalError,
    refresh: refreshClinical,
  } = useClinicalInterventionDashboard('month');

  const {
    systemActivities,
    userActivities,
    loading: activitiesLoading,
    error: activitiesError,
    refresh: refreshActivities,
  } = useRecentActivities(10);

  const [refreshing, setRefreshing] = useState(false);

  // Handle refresh
  const handleRefresh = async () => {
    setRefreshing(true);
    try {
      await refreshClinical();
      refreshCharts(); // Refresh chart data as well
      refreshActivities(); // Refresh activities
      // Add a small delay for better UX
      setTimeout(() => setRefreshing(false), 1000);
    } catch (error) {
      setRefreshing(false);
    }
  };

  // Loading state - only show loading if we're actually loading and have no data at all
  if (
    dashboardLoading &&
    stats.totalPatients === 0 &&
    stats.totalClinicalNotes === 0
  ) {
    return (
      <Box sx={{ p: 3 }}>
        <Skeleton variant="text" width="40%" height={60} sx={{ mb: 2 }} />
        <Skeleton variant="text" width="60%" height={30} sx={{ mb: 4 }} />
        <Box
          sx={{
            display: 'grid',
            gridTemplateColumns: {
              xs: '1fr',
              sm: '1fr 1fr',
              md: 'repeat(3, 1fr)',
              lg: 'repeat(6, 1fr)',
            },
            gap: 3,
            width: '100%',
          }}
        >
          {[...Array(6)].map((_, index) => (
            <Box key={index} sx={{ width: '100%' }}>
              <Skeleton
                variant="rectangular"
                height={160}
                sx={{ borderRadius: 2 }}
              />
            </Box>
          ))}
        </Box>
      </Box>
    );
  }

  // Error state
  if (dashboardError) {
    return (
      <Box sx={{ p: 3 }}>
        <Alert
          severity="error"
          action={
            <Button
              color="inherit"
              size="small"
              onClick={() => window.location.reload()}
            >
              Retry
            </Button>
          }
        >
          Error loading dashboard: {dashboardError}
        </Alert>
      </Box>
    );
  }

  return (
    <Box
      sx={{
        p: { xs: 2, sm: 3 },
        width: '100%',
        maxWidth: '100%',
        mx: 0,
      }}
    >
      {/* Header */}
      <motion.div
        initial={{ opacity: 0, y: -20 }}
        animate={{ opacity: 1, y: 0 }}
        transition={{ duration: 0.5 }}
      >
        <Box
          display="flex"
          justifyContent="space-between"
          alignItems="center"
          mb={4}
        >
          <Box>
            <Typography
              variant={isMobile ? 'h4' : 'h3'}
              component="h1"
              sx={{
                fontWeight: 'bold',
                background: `linear-gradient(135deg, ${theme.palette.primary.main}, ${theme.palette.secondary.main})`,
                backgroundClip: 'text',
                WebkitBackgroundClip: 'text',
                WebkitTextFillColor: 'transparent',
                mb: 1,
              }}
            >
<<<<<<< HEAD
              PharmaPilot Dashboard
=======
              PharmacyCopilot Dashboard
>>>>>>> 4d0ddee1
            </Typography>
            <Typography variant="body1" color="text.secondary">
              Welcome back! Here's your healthcare system overview.
            </Typography>
          </Box>

          <Box display="flex" gap={1}>
            <Tooltip title="Refresh Dashboard">
              <IconButton
                onClick={handleRefresh}
                disabled={refreshing}
                sx={{
                  bgcolor: alpha(theme.palette.primary.main, 0.1),
                  '&:hover': {
                    bgcolor: alpha(theme.palette.primary.main, 0.2),
                  },
                }}
              >
                <RefreshIcon
                  sx={{
                    animation: refreshing ? 'spin 1s linear infinite' : 'none',
                    '@keyframes spin': {
                      '0%': { transform: 'rotate(0deg)' },
                      '100%': { transform: 'rotate(360deg)' },
                    },
                  }}
                />
              </IconButton>
            </Tooltip>

            <Tooltip title="Notifications">
              <IconButton
                sx={{
                  bgcolor: alpha(theme.palette.warning.main, 0.1),
                  '&:hover': {
                    bgcolor: alpha(theme.palette.warning.main, 0.2),
                  },
                }}
              >
                <NotificationsIcon />
              </IconButton>
            </Tooltip>
          </Box>
        </Box>
      </motion.div>

      {/* KPI Cards */}
      <motion.div
        initial={{ opacity: 0, y: 20 }}
        animate={{ opacity: 1, y: 0 }}
        transition={{ duration: 0.5, delay: 0.1 }}
      >
        <Box
          className="main-kpis-grid"
          sx={{
            display: 'grid',
            gridTemplateColumns: {
              xs: '1fr',
              sm: '1fr 1fr',
              md: 'repeat(3, 1fr)',
              lg: 'repeat(6, 1fr)',
            },
            gap: 3,
            mb: 4,
            width: '100%',
          }}
        >
          <Box sx={{ width: '100%' }}>
            <KPICard
              title="Total Patients"
              value={stats.totalPatients || 0}
              subtitle="Active patients in system"
              icon={<PeopleIcon />}
              color={theme.palette.primary.main}
              trend={{ value: 12, isPositive: true, period: 'last month' }}
              loading={dashboardLoading}
              onClick={() => navigate('/patients')}
            />
          </Box>

          <Box sx={{ width: '100%' }}>
            <KPICard
              title="Clinical Notes"
              value={stats.totalClinicalNotes || 0}
              subtitle="Total notes recorded"
              icon={<DescriptionIcon />}
              color={theme.palette.success.main}
              trend={{ value: 8, isPositive: true, period: 'last month' }}
              loading={dashboardLoading}
              onClick={() => navigate('/notes')}
            />
          </Box>

          <Box sx={{ width: '100%' }}>
            <KPICard
              title="Medications"
              value={stats.totalMedications || 0}
              subtitle="Medication records"
              icon={<MedicationIcon />}
              color={theme.palette.warning.main}
              trend={{ value: 5, isPositive: true, period: 'last month' }}
              loading={dashboardLoading}
              onClick={() => navigate('/medications')}
            />
          </Box>

          <Box sx={{ width: '100%' }}>
            <KPICard
              title="MTR Sessions"
              value={stats.totalMTRs || 0}
              subtitle="Medication therapy reviews"
              icon={<AssessmentIcon />}
              color={theme.palette.secondary.main}
              trend={{ value: 15, isPositive: true, period: 'last month' }}
              loading={dashboardLoading}
              onClick={() => navigate('/pharmacy/medication-therapy')}
            />
          </Box>

          <Box sx={{ width: '100%' }}>
            <KPICard
              title="Diagnostics"
              value={stats.totalDiagnostics || 0}
              subtitle="Diagnostic tests"
              icon={<ScienceIcon />}
              color={theme.palette.error.main}
              trend={{ value: -3, isPositive: false, period: 'last month' }}
              loading={dashboardLoading}
              onClick={() => navigate('/pharmacy/diagnostics')}
            />
          </Box>

          <Box sx={{ width: '100%' }}>
            <SystemHealthCard />
          </Box>
        </Box>
      </motion.div>

      {/* Charts Section */}
      <motion.div
        initial={{ opacity: 0, y: 20 }}
        animate={{ opacity: 1, y: 0 }}
        transition={{ duration: 0.5, delay: 0.2 }}
      >
        {/* Charts Grid - Full Width Layout */}
        <Box
          className="dashboard-charts-grid"
          sx={{
            display: 'grid',
            gridTemplateColumns: { xs: '1fr', md: '1fr 1fr' },
            gap: 4,
            mb: 4,
            width: '100%',
          }}
        >
          {/* Patients by Month - Line Chart */}
          <Box sx={{ width: '100%' }}>
            {chartsLoading ? (
              <Card
                sx={{
                  height: 450,
                  display: 'flex',
                  alignItems: 'center',
                  justifyContent: 'center',
                }}
              >
                <Box sx={{ textAlign: 'center' }}>
                  <Skeleton
                    variant="text"
                    width="60%"
                    height={40}
                    sx={{ mb: 2 }}
                  />
                  <Skeleton variant="rectangular" width="100%" height={300} />
                </Box>
              </Card>
            ) : chartsError ? (
              <Card
                sx={{
                  height: 450,
                  display: 'flex',
                  alignItems: 'center',
                  justifyContent: 'center',
                }}
              >
                <Alert severity="error">
                  Error loading chart: {chartsError}
                </Alert>
              </Card>
            ) : (
              <DashboardChart
                title="Patients by Month"
                data={
                  patientsByMonth.length > 0
                    ? patientsByMonth
                    : [{ name: 'No Data', value: 0 }]
                }
                type="line"
                height={450}
                colors={[theme.palette.primary.main]}
                subtitle={`Monthly patient registration trends (${patientsByMonth.reduce(
                  (sum, item) => sum + item.value,
                  0
                )} total)`}
                showLegend={false}
                interactive={true}
              />
            )}
          </Box>

          {/* Medications by Status - Pie Chart */}
          <Box sx={{ width: '100%' }}>
            {chartsLoading ? (
              <Card
                sx={{
                  height: 450,
                  display: 'flex',
                  alignItems: 'center',
                  justifyContent: 'center',
                }}
              >
                <Box sx={{ textAlign: 'center' }}>
                  <Skeleton
                    variant="text"
                    width="60%"
                    height={40}
                    sx={{ mb: 2 }}
                  />
                  <Skeleton variant="circular" width={300} height={300} />
                </Box>
              </Card>
            ) : chartsError ? (
              <Card
                sx={{
                  height: 450,
                  display: 'flex',
                  alignItems: 'center',
                  justifyContent: 'center',
                }}
              >
                <Alert severity="error">
                  Error loading chart: {chartsError}
                </Alert>
              </Card>
            ) : (
              <DashboardChart
                title="Medications by Status"
                data={
                  medicationsByStatus.length > 0
                    ? medicationsByStatus
                    : [
                        {
                          name: 'No Data',
                          value: 1,
                          color: theme.palette.grey[400],
                        },
                      ]
                }
                type="pie"
                height={450}
                colors={[
                  theme.palette.success.main,
                  theme.palette.info.main,
                  theme.palette.warning.main,
                  theme.palette.grey[400],
                ]}
                subtitle={`Current medication status distribution (${medicationsByStatus.reduce(
                  (sum, item) => sum + item.value,
                  0
                )} total)`}
                showLegend={true}
                interactive={true}
              />
            )}
          </Box>

          {/* Clinical Notes by Type - Bar Chart */}
          <Box sx={{ width: '100%' }}>
            {chartsLoading ? (
              <Card
                sx={{
                  height: 450,
                  display: 'flex',
                  alignItems: 'center',
                  justifyContent: 'center',
                }}
              >
                <Box sx={{ textAlign: 'center' }}>
                  <Skeleton
                    variant="text"
                    width="60%"
                    height={40}
                    sx={{ mb: 2 }}
                  />
                  <Skeleton variant="rectangular" width="100%" height={300} />
                </Box>
              </Card>
            ) : chartsError ? (
              <Card
                sx={{
                  height: 450,
                  display: 'flex',
                  alignItems: 'center',
                  justifyContent: 'center',
                }}
              >
                <Alert severity="error">
                  Error loading chart: {chartsError}
                </Alert>
              </Card>
            ) : (
              <DashboardChart
                title="Clinical Notes by Type"
                data={clinicalNotesByType}
                type="bar"
                height={450}
                colors={[theme.palette.secondary.main]}
                subtitle={`Distribution of clinical note types (${clinicalNotesByType.reduce(
                  (sum, item) => sum + item.value,
                  0
                )} total)`}
                showLegend={false}
                interactive={true}
              />
            )}
          </Box>

          {/* MTR Sessions by Status - Pie Chart */}
          <Box sx={{ width: '100%' }}>
            {chartsLoading ? (
              <Card
                sx={{
                  height: 450,
                  display: 'flex',
                  alignItems: 'center',
                  justifyContent: 'center',
                }}
              >
                <Box sx={{ textAlign: 'center' }}>
                  <Skeleton
                    variant="text"
                    width="60%"
                    height={40}
                    sx={{ mb: 2 }}
                  />
                  <Skeleton variant="circular" width={300} height={300} />
                </Box>
              </Card>
            ) : chartsError ? (
              <Card
                sx={{
                  height: 450,
                  display: 'flex',
                  alignItems: 'center',
                  justifyContent: 'center',
                }}
              >
                <Alert severity="error">
                  Error loading chart: {chartsError}
                </Alert>
              </Card>
            ) : (
              <DashboardChart
                title="MTR Sessions by Status"
                data={mtrsByStatus}
                type="pie"
                height={450}
                colors={[
                  theme.palette.warning.main,
                  theme.palette.success.main,
                  theme.palette.grey[400],
                  theme.palette.info.main,
                ]}
                subtitle={`Medication therapy review status (${mtrsByStatus.reduce(
                  (sum, item) => sum + item.value,
                  0
                )} total)`}
                showLegend={true}
                interactive={true}
              />
            )}
          </Box>

          {/* Patient Age Distribution - Bar Chart */}
          <Box sx={{ width: '100%' }}>
            {chartsLoading ? (
              <Card
                sx={{
                  height: 450,
                  display: 'flex',
                  alignItems: 'center',
                  justifyContent: 'center',
                }}
              >
                <Box sx={{ textAlign: 'center' }}>
                  <Skeleton
                    variant="text"
                    width="60%"
                    height={40}
                    sx={{ mb: 2 }}
                  />
                  <Skeleton variant="rectangular" width="100%" height={300} />
                </Box>
              </Card>
            ) : chartsError ? (
              <Card
                sx={{
                  height: 450,
                  display: 'flex',
                  alignItems: 'center',
                  justifyContent: 'center',
                }}
              >
                <Alert severity="error">
                  Error loading chart: {chartsError}
                </Alert>
              </Card>
            ) : (
              <DashboardChart
                title="Patient Age Distribution"
                data={
                  patientAgeDistribution.length > 0
                    ? patientAgeDistribution
                    : [{ name: 'No Data', value: 0 }]
                }
                type="bar"
                height={450}
                colors={[theme.palette.info.main]}
                subtitle={`Age demographics of patients (${patientAgeDistribution.reduce(
                  (sum, item) => sum + item.value,
                  0
                )} total)`}
                showLegend={false}
                interactive={true}
              />
            )}
          </Box>

          {/* Monthly Activity Trend - Line Chart */}
          <Box sx={{ width: '100%' }}>
            {chartsLoading ? (
              <Card
                sx={{
                  height: 450,
                  display: 'flex',
                  alignItems: 'center',
                  justifyContent: 'center',
                }}
              >
                <Box sx={{ textAlign: 'center' }}>
                  <Skeleton
                    variant="text"
                    width="60%"
                    height={40}
                    sx={{ mb: 2 }}
                  />
                  <Skeleton variant="rectangular" width="100%" height={300} />
                </Box>
              </Card>
            ) : chartsError ? (
              <Card
                sx={{
                  height: 450,
                  display: 'flex',
                  alignItems: 'center',
                  justifyContent: 'center',
                }}
              >
                <Alert severity="error">
                  Error loading chart: {chartsError}
                </Alert>
              </Card>
            ) : (
              <DashboardChart
                title="Monthly Activity Trend"
                data={monthlyActivity}
                type="line"
                height={450}
                colors={[theme.palette.success.main]}
                subtitle={`Overall system activity trends (${monthlyActivity.reduce(
                  (sum, item) => sum + item.value,
                  0
                )} total activities)`}
                showLegend={false}
                interactive={true}
              />
            )}
          </Box>
        </Box>
      </motion.div>

      {/* Communication Hub Section */}
      <motion.div
        initial={{ opacity: 0, y: 20 }}
        animate={{ opacity: 1, y: 0 }}
        transition={{ duration: 0.5, delay: 0.25 }}
      >
        <Typography variant="h5" sx={{ mb: 3, fontWeight: 'bold' }}>
          Communication Hub
        </Typography>
        <Box
          className="communication-widgets-grid"
          sx={{
            display: 'grid',
            gridTemplateColumns: {
              xs: '1fr',
              md: '1fr 1fr',
              lg: '2fr 1fr 1fr',
            },
            gap: 3,
            mb: 4,
            width: '100%',
          }}
        >
          <Box sx={{ width: '100%' }}>
            <CommunicationWidget variant="overview" height={320} />
          </Box>
          <Box sx={{ width: '100%' }}>
            <CommunicationWidget variant="recent-messages" height={320} />
          </Box>
          <Box sx={{ width: '100%' }}>
            <CommunicationWidget variant="notifications" height={320} />
          </Box>
        </Box>
      </motion.div>

      {/* Communication Metrics */}
      <motion.div
        initial={{ opacity: 0, y: 20 }}
        animate={{ opacity: 1, y: 0 }}
        transition={{ duration: 0.5, delay: 0.28 }}
      >
        <Box sx={{ mb: 4 }}>
          <CommunicationMetrics timeRange="week" showTrends={true} />
        </Box>
      </motion.div>

      {/* Recent Activities Section */}
      <motion.div
        initial={{ opacity: 0, y: 20 }}
        animate={{ opacity: 1, y: 0 }}
        transition={{ duration: 0.5, delay: 0.3 }}
      >
        <Typography variant="h5" sx={{ mb: 3, fontWeight: 'bold' }}>
          Recent Activities
        </Typography>
        <Box
          className="recent-activities-grid"
          sx={{
            display: 'grid',
            gridTemplateColumns: { xs: '1fr', md: '1fr 1fr' },
            gap: 3,
            mb: 4,
            width: '100%',
          }}
        >
          {/* Recent System Activities */}
          <Box sx={{ width: '100%' }}>
            <Card sx={{ height: '100%' }}>
              <CardContent>
                <Box display="flex" alignItems="center" mb={2}>
                  <Avatar sx={{ bgcolor: 'primary.main', mr: 2 }}>
                    <NotificationsIcon />
                  </Avatar>
                  <Typography variant="h6">System Activities</Typography>
                </Box>
                <List dense sx={{ maxHeight: 400, overflow: 'auto' }}>
                  {activitiesLoading ? (
                    // Loading skeleton
                    [...Array(5)].map((_, index) => (
                      <Box key={index}>
                        <ListItem>
                          <ListItemAvatar>
                            <Avatar
                              sx={{
                                bgcolor: 'grey.200',
                                width: 32,
                                height: 32,
                              }}
                            >
                              <Box
                                sx={{
                                  width: 16,
                                  height: 16,
                                  bgcolor: 'grey.300',
                                  borderRadius: '50%',
                                }}
                              />
                            </Avatar>
                          </ListItemAvatar>
                          <ListItemText
                            primary={
                              <Box
                                sx={{
                                  bgcolor: 'grey.200',
                                  height: 16,
                                  width: '60%',
                                  borderRadius: 1,
                                }}
                              />
                            }
                            secondary={
                              <Box>
                                <Box
                                  sx={{
                                    bgcolor: 'grey.200',
                                    height: 12,
                                    width: '80%',
                                    borderRadius: 1,
                                    mb: 0.5,
                                  }}
                                />
                                <Box
                                  sx={{
                                    bgcolor: 'grey.200',
                                    height: 10,
                                    width: '40%',
                                    borderRadius: 1,
                                  }}
                                />
                              </Box>
                            }
                          />
                        </ListItem>
                        {index < 4 && (
                          <Divider variant="inset" component="li" />
                        )}
                      </Box>
                    ))
                  ) : activitiesError ? (
                    <ListItem>
                      <ListItemText
                        primary={
                          <Typography color="error" variant="body2">
                            Error loading activities: {activitiesError}
                          </Typography>
                        }
                      />
                    </ListItem>
                  ) : systemActivities.length === 0 ? (
                    <ListItem>
                      <ListItemText
                        primary={
                          <Typography color="text.secondary" variant="body2">
                            No recent system activities
                          </Typography>
                        }
                      />
                    </ListItem>
                  ) : (
                    systemActivities.map((activity, index) => {
                      const getActivityColor = (type: string) => {
                        switch (type) {
                          case 'patient_registration':
                            return 'success.main';
                          case 'clinical_note':
                            return 'info.main';
                          case 'medication_update':
                            return 'warning.main';
                          case 'mtr_session':
                            return 'secondary.main';
                          case 'system_alert':
                            return 'error.main';
                          default:
                            return 'primary.main';
                        }
                      };

                      const getActivityIcon = (type: string) => {
                        switch (type) {
                          case 'patient_registration':
                            return <PersonAddIcon sx={{ fontSize: 16 }} />;
                          case 'clinical_note':
                            return <NoteAddIcon sx={{ fontSize: 16 }} />;
                          case 'medication_update':
                            return <MedicationIcon sx={{ fontSize: 16 }} />;
                          case 'mtr_session':
                            return <EventIcon sx={{ fontSize: 16 }} />;
                          case 'system_alert':
                            return <WarningIcon sx={{ fontSize: 16 }} />;
                          default:
                            return <NotificationsIcon sx={{ fontSize: 16 }} />;
                        }
                      };

                      return (
                        <Box key={activity.id}>
                          <ListItem>
                            <ListItemAvatar>
                              <Avatar
                                sx={{
                                  bgcolor: getActivityColor(activity.type),
                                  width: 32,
                                  height: 32,
                                }}
                              >
                                {getActivityIcon(activity.type)}
                              </Avatar>
                            </ListItemAvatar>
                            <ListItemText
                              primary={activity.title}
                              secondary={
                                <Box component="div">
                                  <Box
                                    component="div"
                                    sx={{
                                      color: 'text.secondary',
                                      fontSize: '0.875rem',
                                    }}
                                  >
                                    {activity.description}
                                  </Box>
                                  <Box
                                    component="div"
                                    sx={{
                                      color: 'text.secondary',
                                      fontSize: '0.75rem',
                                    }}
                                  >
                                    {activityService.formatRelativeTime(
                                      activity.createdAt
                                    )}
                                  </Box>
                                </Box>
                              }
                            />
                          </ListItem>
                          {index < systemActivities.length - 1 && (
                            <Divider variant="inset" component="li" />
                          )}
                        </Box>
                      );
                    })
                  )}
                </List>
              </CardContent>
            </Card>
          </Box>

          {/* Recent User Activities */}
          <Box sx={{ width: '100%' }}>
            <Card sx={{ height: '100%' }}>
              <CardContent>
                <Box display="flex" alignItems="center" mb={2}>
                  <Avatar sx={{ bgcolor: 'success.main', mr: 2 }}>
                    <PeopleIcon />
                  </Avatar>
                  <Typography variant="h6">User Activities</Typography>
                </Box>
                <List dense sx={{ maxHeight: 400, overflow: 'auto' }}>
                  <ListItem>
                    <ListItemAvatar>
                      <Avatar
                        sx={{ bgcolor: 'primary.main', width: 32, height: 32 }}
                      >
                        <LoginIcon sx={{ fontSize: 16 }} />
                      </Avatar>
                    </ListItemAvatar>
                    <ListItemText
                      primary="User Login"
                      secondary={
                        <Box component="div">
                          <Box
                            component="div"
                            sx={{
                              color: 'text.secondary',
                              fontSize: '0.875rem',
                            }}
                          >
                            Dr. Sarah Wilson logged in
                          </Box>
                          <Box
                            component="div"
                            sx={{
                              color: 'text.secondary',
                              fontSize: '0.75rem',
                            }}
                          >
                            5 minutes ago
                          </Box>
                        </Box>
                      }
                    />
                  </ListItem>
                  <Divider variant="inset" component="li" />

                  <ListItem>
                    <ListItemAvatar>
                      <Avatar
                        sx={{ bgcolor: 'info.main', width: 32, height: 32 }}
                      >
                        <AssignmentIcon sx={{ fontSize: 16 }} />
                      </Avatar>
                    </ListItemAvatar>
                    <ListItemText
                      primary="Report Generated"
                      secondary={
                        <Box component="div">
                          <Box
                            component="div"
                            sx={{
                              color: 'text.secondary',
                              fontSize: '0.875rem',
                            }}
                          >
                            Monthly performance report by Admin
                          </Box>
                          <Box
                            component="div"
                            sx={{
                              color: 'text.secondary',
                              fontSize: '0.75rem',
                            }}
                          >
                            30 minutes ago
                          </Box>
                        </Box>
                      }
                    />
                  </ListItem>
                  <Divider variant="inset" component="li" />

                  <ListItem>
                    <ListItemAvatar>
                      <Avatar
                        sx={{ bgcolor: 'warning.main', width: 32, height: 32 }}
                      >
                        <SettingsIcon sx={{ fontSize: 16 }} />
                      </Avatar>
                    </ListItemAvatar>
                    <ListItemText
                      primary="Settings Updated"
                      secondary={
                        <Box component="div">
                          <Box
                            component="div"
                            sx={{
                              color: 'text.secondary',
                              fontSize: '0.875rem',
                            }}
                          >
                            Notification preferences changed
                          </Box>
                          <Box
                            component="div"
                            sx={{
                              color: 'text.secondary',
                              fontSize: '0.75rem',
                            }}
                          >
                            1 hour ago
                          </Box>
                        </Box>
                      }
                    />
                  </ListItem>
                  <Divider variant="inset" component="li" />

                  <ListItem>
                    <ListItemAvatar>
                      <Avatar
                        sx={{
                          bgcolor: 'secondary.main',
                          width: 32,
                          height: 32,
                        }}
                      >
                        <SecurityIcon sx={{ fontSize: 16 }} />
                      </Avatar>
                    </ListItemAvatar>
                    <ListItemText
                      primary="Security Update"
                      secondary={
                        <Box component="div">
                          <Box
                            component="div"
                            sx={{
                              color: 'text.secondary',
                              fontSize: '0.875rem',
                            }}
                          >
                            Password changed for user account
                          </Box>
                          <Box
                            component="div"
                            sx={{
                              color: 'text.secondary',
                              fontSize: '0.75rem',
                            }}
                          >
                            4 hours ago
                          </Box>
                        </Box>
                      }
                    />
                  </ListItem>
                  <Divider variant="inset" component="li" />

                  <ListItem>
                    <ListItemAvatar>
                      <Avatar
                        sx={{ bgcolor: 'success.main', width: 32, height: 32 }}
                      >
                        <CheckCircleIcon sx={{ fontSize: 16 }} />
                      </Avatar>
                    </ListItemAvatar>
                    <ListItemText
                      primary="Task Completed"
                      secondary={
                        <Box component="div">
                          <Box
                            component="div"
                            sx={{
                              color: 'text.secondary',
                              fontSize: '0.875rem',
                            }}
                          >
                            Data backup completed successfully
                          </Box>
                          <Box
                            component="div"
                            sx={{
                              color: 'text.secondary',
                              fontSize: '0.75rem',
                            }}
                          >
                            6 hours ago
                          </Box>
                        </Box>
                      }
                    />
                  </ListItem>
                </List>
              </CardContent>
            </Card>
          </Box>
        </Box>
      </motion.div>

      {/* Admin Dashboard Integration */}
      <AdminDashboardIntegration />

      {/* Usage Dashboard */}
      <UsageDashboard />

      {/* Pharmacist Performance */}
      <PharmacistPerformanceTable />

      {/* Clinical Interventions Dashboard */}
      {clinicalMetrics && (
        <motion.div
          initial={{ opacity: 0, y: 20 }}
          animate={{ opacity: 1, y: 0 }}
          transition={{ duration: 0.5, delay: 0.4 }}
        >
          <Typography variant="h5" sx={{ mb: 3, fontWeight: 'bold' }}>
            Clinical Interventions Overview
          </Typography>
          <Box
            className="clinical-interventions-grid"
            sx={{
              display: 'grid',
              gridTemplateColumns: {
                xs: '1fr',
                sm: '1fr 1fr',
                md: 'repeat(4, 1fr)',
              },
              gap: 3,
              mb: 4,
              width: '100%',
            }}
          >
            <Box sx={{ width: '100%' }}>
              <KPICard
                title="Total Interventions"
                value={clinicalMetrics.totalInterventions || 0}
                subtitle="All interventions"
                icon={<AssessmentIcon />}
                color={theme.palette.primary.main}
                loading={clinicalLoading}
              />
            </Box>
            <Box sx={{ width: '100%' }}>
              <KPICard
                title="Active"
                value={clinicalMetrics.activeInterventions || 0}
                subtitle="In progress"
                icon={<ScheduleIcon />}
                color={theme.palette.info.main}
                loading={clinicalLoading}
              />
            </Box>
            <Box sx={{ width: '100%' }}>
              <KPICard
                title="Success Rate"
                value={`${Math.round(clinicalMetrics.successRate || 0)}%`}
                subtitle="Completed successfully"
                icon={<TrendingUpIcon />}
                color={theme.palette.success.main}
                loading={clinicalLoading}
              />
            </Box>
            <Box sx={{ width: '100%' }}>
              <KPICard
                title="Cost Savings"
                value={`₦${(
                  (clinicalMetrics.totalCostSavings || 0) / 1000
                ).toFixed(0)}K`}
                subtitle="Estimated savings"
                icon={<TrendingUpIcon />}
                color={theme.palette.success.main}
                loading={clinicalLoading}
              />
            </Box>
          </Box>
        </motion.div>
      )}

      {/* Quick Actions */}
      <motion.div
        initial={{ opacity: 0, y: 20 }}
        animate={{ opacity: 1, y: 0 }}
        transition={{ duration: 0.5, delay: 0.5 }}
      >
        <Typography variant="h5" sx={{ mb: 3, fontWeight: 'bold' }}>
          Quick Actions
        </Typography>
        <Box
          className="quick-actions-grid"
          sx={{
            display: 'grid',
            gridTemplateColumns: {
              xs: '1fr',
              sm: '1fr 1fr',
              md: 'repeat(4, 1fr)',
            },
            gap: 3,
            width: '100%',
          }}
        >
          <Box sx={{ width: '100%' }}>
            <QuickActionCard
              title="Add New Patient"
              description="Register a new patient in the system"
              icon="👤"
              color={theme.palette.primary.main}
              navigateTo="/patients/new"
              buttonText="Add Patient"
            />
          </Box>
          <Box sx={{ width: '100%' }}>
            <QuickActionCard
              title="Create Clinical Note"
              description="Document a new clinical observation"
              icon="📝"
              color={theme.palette.success.main}
              navigateTo="/notes/new"
              buttonText="Create Note"
            />
          </Box>
          <Box sx={{ width: '100%' }}>
            <QuickActionCard
              title="Schedule MTR"
              description="Schedule a medication therapy review"
              icon="📅"
              color={theme.palette.secondary.main}
              navigateTo="/pharmacy/medication-therapy/new"
              buttonText="Schedule"
            />
          </Box>
          <Box sx={{ width: '100%' }}>
            <QuickActionCard
              title="View Reports"
              description="Access detailed analytics and reports"
              icon="📊"
              color={theme.palette.warning.main}
              navigateTo="/pharmacy/reports"
              buttonText="View Reports"
            />
          </Box>
        </Box>
      </motion.div>

      {/* Floating Action Button */}
      <AnimatePresence>
        <Zoom in={!isMobile}>
          <Fab
            color="primary"
            sx={{
              position: 'fixed',
              bottom: 24,
              right: 24,
              zIndex: 1000,
            }}
            onClick={() => navigate('/patients/new')}
          >
            <AddIcon />
          </Fab>
        </Zoom>
      </AnimatePresence>
    </Box>
  );
};

export default ModernDashboard;<|MERGE_RESOLUTION|>--- conflicted
+++ resolved
@@ -431,11 +431,7 @@
                 mb: 1,
               }}
             >
-<<<<<<< HEAD
-              PharmaPilot Dashboard
-=======
               PharmacyCopilot Dashboard
->>>>>>> 4d0ddee1
             </Typography>
             <Typography variant="body1" color="text.secondary">
               Welcome back! Here's your healthcare system overview.
