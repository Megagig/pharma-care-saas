--- conflicted
+++ resolved
@@ -1,47 +1,5 @@
 <!doctype html>
 <html lang="en">
-<<<<<<< HEAD
-
-<head>
-  <meta charset="UTF-8" />
-  <link rel="icon" type="image/svg+xml" href="/vite.svg" />
-  <meta name="viewport" content="width=device-width, initial-scale=1.0" />
-  <title>Pharmaceutical Care SaaS - MERN Stack Scaffold</title>
-
-  <!-- External theme script for flicker-free theme application -->
-  <script src="/theme-init.js"></script>
-
-  <!-- Prevent flash of unstyled content -->
-  <style>
-    /* Hide content until theme is applied */
-    html:not(.light):not(.dark) {
-      visibility: hidden;
-    }
-
-    html.light,
-    html.dark {
-      visibility: visible;
-    }
-
-    /* Smooth theme transitions */
-    * {
-      transition: background-color 0.2s ease, color 0.2s ease, border-color 0.2s ease;
-    }
-
-    /* Disable transitions during theme initialization */
-    .theme-transitioning * {
-      transition: none !important;
-    }
-  </style>
-  <script type="module" crossorigin src="/assets/index-Dzto26hU.js"></script>
-  <link rel="stylesheet" crossorigin href="/assets/index-S70ZUQXG.css">
-</head>
-
-<body>
-  <div id="root"></div>
-</body>
-
-=======
   <head>
     <meta charset="UTF-8" />
     <link rel="icon" type="image/svg+xml" href="/vite.svg" />
@@ -167,5 +125,4 @@
   <body>
     <div id="root"></div>
   </body>
->>>>>>> 01399921
 </html>