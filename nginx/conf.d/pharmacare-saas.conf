<<<<<<< HEAD
# PharmaPilot SaaS Settings - Nginx Server Configuration
=======
# PharmacyCopilot SaaS Settings - Nginx Server Configuration
>>>>>>> 4d0ddee1

# Redirect HTTP to HTTPS
server {
    listen 80;
<<<<<<< HEAD
    server_name admin.PharmaPilot.com;
=======
    server_name admin.PharmacyCopilot.com;
>>>>>>> 4d0ddee1
    
    # Security headers for HTTP
    add_header X-Content-Type-Options nosniff always;
    add_header X-Frame-Options DENY always;
    add_header X-XSS-Protection "1; mode=block" always;
    
    # Redirect all HTTP requests to HTTPS
    return 301 https://$server_name$request_uri;
}

# Main HTTPS server
server {
    listen 443 ssl http2;
<<<<<<< HEAD
    server_name admin.PharmaPilot.com;
    
    # SSL Configuration
    ssl_certificate /etc/nginx/ssl/PharmaPilot.crt;
    ssl_certificate_key /etc/nginx/ssl/PharmaPilot.key;
=======
    server_name admin.PharmacyCopilot.com;
    
    # SSL Configuration
    ssl_certificate /etc/nginx/ssl/PharmacyCopilot.crt;
    ssl_certificate_key /etc/nginx/ssl/PharmacyCopilot.key;
>>>>>>> 4d0ddee1
    
    # SSL Security Settings
    ssl_protocols TLSv1.2 TLSv1.3;
    ssl_ciphers ECDHE-RSA-AES256-GCM-SHA512:DHE-RSA-AES256-GCM-SHA512:ECDHE-RSA-AES256-GCM-SHA384:DHE-RSA-AES256-GCM-SHA384:ECDHE-RSA-AES256-SHA384;
    ssl_prefer_server_ciphers off;
    ssl_session_cache shared:SSL:10m;
    ssl_session_timeout 10m;
    ssl_session_tickets off;
    
    # OCSP Stapling
    ssl_stapling on;
    ssl_stapling_verify on;
<<<<<<< HEAD
    ssl_trusted_certificate /etc/nginx/ssl/PharmaPilot-chain.crt;
=======
    ssl_trusted_certificate /etc/nginx/ssl/PharmacyCopilot-chain.crt;
>>>>>>> 4d0ddee1
    resolver 8.8.8.8 8.8.4.4 valid=300s;
    resolver_timeout 5s;
    
    # Security Headers
    add_header Strict-Transport-Security "max-age=31536000; includeSubDomains; preload" always;
    add_header X-Content-Type-Options nosniff always;
    add_header X-Frame-Options DENY always;
    add_header X-XSS-Protection "1; mode=block" always;
    add_header Referrer-Policy "strict-origin-when-cross-origin" always;
    add_header Permissions-Policy "geolocation=(), microphone=(), camera=()" always;
    
    # Content Security Policy
    add_header Content-Security-Policy "
        default-src 'self';
        script-src 'self' 'unsafe-inline' 'unsafe-eval' https://cdn.jsdelivr.net https://unpkg.com;
        style-src 'self' 'unsafe-inline' https://fonts.googleapis.com https://cdn.jsdelivr.net;
        img-src 'self' data: https: blob:;
        font-src 'self' https://fonts.gstatic.com https://cdn.jsdelivr.net;
<<<<<<< HEAD
        connect-src 'self' https://api.PharmaPilot.com wss://api.PharmaPilot.com;
=======
        connect-src 'self' https://api.PharmacyCopilot.com wss://api.PharmacyCopilot.com;
>>>>>>> 4d0ddee1
        media-src 'self';
        object-src 'none';
        child-src 'none';
        worker-src 'self';
        frame-ancestors 'none';
        form-action 'self';
        base-uri 'self';
        manifest-src 'self';
    " always;
    
    # Connection and rate limiting
    limit_conn conn_limit_per_ip 20;
    limit_req zone=general burst=10 nodelay;
    
    # Root directory and index
    root /var/www/html;
    index index.html;
    
    # Error pages
    error_page 404 /404.html;
    error_page 500 502 503 504 /50x.html;
    
    # Health check endpoint (bypass rate limiting)
    location = /health {
        access_log off;
        limit_req off;
        limit_conn off;
        
<<<<<<< HEAD
        proxy_pass http://PharmaPilot_app;
=======
        proxy_pass http://PharmacyCopilot_app;
>>>>>>> 4d0ddee1
        proxy_http_version 1.1;
        proxy_set_header Connection "";
        proxy_set_header Host $host;
        proxy_set_header X-Real-IP $remote_addr;
        proxy_set_header X-Forwarded-For $proxy_add_x_forwarded_for;
        proxy_set_header X-Forwarded-Proto $scheme;
        
        # Quick timeout for health checks
        proxy_connect_timeout 5s;
        proxy_send_timeout 5s;
        proxy_read_timeout 5s;
    }
    
    # API endpoints with stricter rate limiting
    location /api/ {
        limit_req zone=api burst=20 nodelay;
        
        # CORS headers for API
<<<<<<< HEAD
        add_header Access-Control-Allow-Origin "https://app.PharmaPilot.com" always;
=======
        add_header Access-Control-Allow-Origin "https://app.PharmacyCopilot.com" always;
>>>>>>> 4d0ddee1
        add_header Access-Control-Allow-Methods "GET, POST, PUT, DELETE, OPTIONS" always;
        add_header Access-Control-Allow-Headers "Authorization, Content-Type, X-Requested-With" always;
        add_header Access-Control-Allow-Credentials true always;
        add_header Access-Control-Max-Age 86400 always;
        
        # Handle preflight requests
        if ($request_method = 'OPTIONS') {
            return 204;
        }
        
<<<<<<< HEAD
        proxy_pass http://PharmaPilot_app;
=======
        proxy_pass http://PharmacyCopilot_app;
>>>>>>> 4d0ddee1
        proxy_http_version 1.1;
        proxy_set_header Upgrade $http_upgrade;
        proxy_set_header Connection 'upgrade';
        proxy_set_header Host $host;
        proxy_set_header X-Real-IP $remote_addr;
        proxy_set_header X-Forwarded-For $proxy_add_x_forwarded_for;
        proxy_set_header X-Forwarded-Proto $scheme;
        proxy_cache_bypass $http_upgrade;
        
        # Timeouts
        proxy_connect_timeout 30s;
        proxy_send_timeout 30s;
        proxy_read_timeout 30s;
        
        # Buffer settings
        proxy_buffering on;
        proxy_buffer_size 4k;
        proxy_buffers 8 4k;
        proxy_busy_buffers_size 8k;
    }
    
    # Authentication endpoints with very strict rate limiting
    location ~ ^/api/(auth|login|register|reset-password) {
        limit_req zone=auth burst=5 nodelay;
        
<<<<<<< HEAD
        proxy_pass http://PharmaPilot_app;
=======
        proxy_pass http://PharmacyCopilot_app;
>>>>>>> 4d0ddee1
        proxy_http_version 1.1;
        proxy_set_header Connection "";
        proxy_set_header Host $host;
        proxy_set_header X-Real-IP $remote_addr;
        proxy_set_header X-Forwarded-For $proxy_add_x_forwarded_for;
        proxy_set_header X-Forwarded-Proto $scheme;
        
        # Shorter timeouts for auth
        proxy_connect_timeout 10s;
        proxy_send_timeout 10s;
        proxy_read_timeout 10s;
    }
    
    # WebSocket support
    location /ws {
<<<<<<< HEAD
        proxy_pass http://PharmaPilot_app;
=======
        proxy_pass http://PharmacyCopilot_app;
>>>>>>> 4d0ddee1
        proxy_http_version 1.1;
        proxy_set_header Upgrade $http_upgrade;
        proxy_set_header Connection "upgrade";
        proxy_set_header Host $host;
        proxy_set_header X-Real-IP $remote_addr;
        proxy_set_header X-Forwarded-For $proxy_add_x_forwarded_for;
        proxy_set_header X-Forwarded-Proto $scheme;
        
        # WebSocket specific settings
        proxy_read_timeout 86400s;
        proxy_send_timeout 86400s;
        proxy_connect_timeout 10s;
    }
    
    # Static files with caching
    location /static/ {
        alias /var/www/static/;
        expires 1y;
        add_header Cache-Control "public, immutable";
        add_header X-Content-Type-Options nosniff always;
        
        # Gzip static files
        gzip_static on;
        
        # Security for static files
        location ~* \.(js|css)$ {
            add_header X-Content-Type-Options nosniff always;
        }
        
        # Prevent access to sensitive files
        location ~* \.(env|log|ini|conf|bak|old|tmp)$ {
            deny all;
        }
    }
    
    # File uploads with size restrictions
    location /uploads/ {
        alias /var/www/uploads/;
        expires 1y;
        add_header Cache-Control "public";
        add_header X-Content-Type-Options nosniff always;
        
        # Security headers for uploads
        add_header X-Frame-Options DENY always;
        add_header Content-Security-Policy "default-src 'none';" always;
        
        # Only allow specific file types
        location ~* \.(jpg|jpeg|png|gif|pdf|doc|docx)$ {
            # Additional security for file downloads
            add_header Content-Disposition "attachment";
        }
        
        # Deny execution of scripts in upload directory
        location ~* \.(php|pl|py|jsp|asp|sh|cgi)$ {
            deny all;
        }
    }
    
    # Admin panel (main application)
    location / {
        # Try to serve static files first, then proxy to app
        try_files $uri $uri/ @app;
        
        # Cache static assets
        location ~* \.(css|js|png|jpg|jpeg|gif|ico|svg|woff|woff2|ttf|eot)$ {
            expires 1y;
            add_header Cache-Control "public, immutable";
            add_header X-Content-Type-Options nosniff always;
        }
    }
    
    # Proxy to application
    location @app {
<<<<<<< HEAD
        proxy_pass http://PharmaPilot_app;
=======
        proxy_pass http://PharmacyCopilot_app;
>>>>>>> 4d0ddee1
        proxy_http_version 1.1;
        proxy_set_header Upgrade $http_upgrade;
        proxy_set_header Connection 'upgrade';
        proxy_set_header Host $host;
        proxy_set_header X-Real-IP $remote_addr;
        proxy_set_header X-Forwarded-For $proxy_add_x_forwarded_for;
        proxy_set_header X-Forwarded-Proto $scheme;
        proxy_cache_bypass $http_upgrade;
        
        # Timeouts
        proxy_connect_timeout 30s;
        proxy_send_timeout 30s;
        proxy_read_timeout 30s;
        
        # Buffer settings
        proxy_buffering on;
        proxy_buffer_size 4k;
        proxy_buffers 8 4k;
        proxy_busy_buffers_size 8k;
    }
    
    # Security: Deny access to hidden files
    location ~ /\. {
        deny all;
        access_log off;
        log_not_found off;
    }
    
    # Security: Deny access to backup files
    location ~* \.(bak|config|sql|fla|psd|ini|log|sh|inc|swp|dist)$ {
        deny all;
        access_log off;
        log_not_found off;
    }
    
    # Security: Deny access to version control
    location ~ /\.(git|svn|hg) {
        deny all;
        access_log off;
        log_not_found off;
    }
    
    # Robots.txt
    location = /robots.txt {
        add_header Content-Type text/plain;
        return 200 "User-agent: *\nDisallow: /\n";
    }
    
    # Favicon
    location = /favicon.ico {
        log_not_found off;
        access_log off;
        expires 1y;
        add_header Cache-Control "public, immutable";
    }
}

# Monitoring server (internal access only)
server {
    listen 8080;
    server_name localhost;
    
    # Allow only internal access
    allow 127.0.0.1;
    allow 10.0.0.0/8;
    allow 172.16.0.0/12;
    allow 192.168.0.0/16;
    deny all;
    
    # Nginx status
    location /nginx_status {
        stub_status on;
        access_log off;
    }
    
    # Health check for load balancer
    location /lb_health {
        access_log off;
        return 200 "healthy\n";
        add_header Content-Type text/plain;
    }
}<|MERGE_RESOLUTION|>--- conflicted
+++ resolved
@@ -1,17 +1,9 @@
-<<<<<<< HEAD
-# PharmaPilot SaaS Settings - Nginx Server Configuration
-=======
 # PharmacyCopilot SaaS Settings - Nginx Server Configuration
->>>>>>> 4d0ddee1
 
 # Redirect HTTP to HTTPS
 server {
     listen 80;
-<<<<<<< HEAD
-    server_name admin.PharmaPilot.com;
-=======
     server_name admin.PharmacyCopilot.com;
->>>>>>> 4d0ddee1
     
     # Security headers for HTTP
     add_header X-Content-Type-Options nosniff always;
@@ -25,19 +17,11 @@
 # Main HTTPS server
 server {
     listen 443 ssl http2;
-<<<<<<< HEAD
-    server_name admin.PharmaPilot.com;
-    
-    # SSL Configuration
-    ssl_certificate /etc/nginx/ssl/PharmaPilot.crt;
-    ssl_certificate_key /etc/nginx/ssl/PharmaPilot.key;
-=======
     server_name admin.PharmacyCopilot.com;
     
     # SSL Configuration
     ssl_certificate /etc/nginx/ssl/PharmacyCopilot.crt;
     ssl_certificate_key /etc/nginx/ssl/PharmacyCopilot.key;
->>>>>>> 4d0ddee1
     
     # SSL Security Settings
     ssl_protocols TLSv1.2 TLSv1.3;
@@ -50,11 +34,7 @@
     # OCSP Stapling
     ssl_stapling on;
     ssl_stapling_verify on;
-<<<<<<< HEAD
-    ssl_trusted_certificate /etc/nginx/ssl/PharmaPilot-chain.crt;
-=======
     ssl_trusted_certificate /etc/nginx/ssl/PharmacyCopilot-chain.crt;
->>>>>>> 4d0ddee1
     resolver 8.8.8.8 8.8.4.4 valid=300s;
     resolver_timeout 5s;
     
@@ -73,11 +53,7 @@
         style-src 'self' 'unsafe-inline' https://fonts.googleapis.com https://cdn.jsdelivr.net;
         img-src 'self' data: https: blob:;
         font-src 'self' https://fonts.gstatic.com https://cdn.jsdelivr.net;
-<<<<<<< HEAD
-        connect-src 'self' https://api.PharmaPilot.com wss://api.PharmaPilot.com;
-=======
         connect-src 'self' https://api.PharmacyCopilot.com wss://api.PharmacyCopilot.com;
->>>>>>> 4d0ddee1
         media-src 'self';
         object-src 'none';
         child-src 'none';
@@ -106,11 +82,7 @@
         limit_req off;
         limit_conn off;
         
-<<<<<<< HEAD
-        proxy_pass http://PharmaPilot_app;
-=======
-        proxy_pass http://PharmacyCopilot_app;
->>>>>>> 4d0ddee1
+        proxy_pass http://PharmacyCopilot_app;
         proxy_http_version 1.1;
         proxy_set_header Connection "";
         proxy_set_header Host $host;
@@ -129,11 +101,7 @@
         limit_req zone=api burst=20 nodelay;
         
         # CORS headers for API
-<<<<<<< HEAD
-        add_header Access-Control-Allow-Origin "https://app.PharmaPilot.com" always;
-=======
         add_header Access-Control-Allow-Origin "https://app.PharmacyCopilot.com" always;
->>>>>>> 4d0ddee1
         add_header Access-Control-Allow-Methods "GET, POST, PUT, DELETE, OPTIONS" always;
         add_header Access-Control-Allow-Headers "Authorization, Content-Type, X-Requested-With" always;
         add_header Access-Control-Allow-Credentials true always;
@@ -144,11 +112,7 @@
             return 204;
         }
         
-<<<<<<< HEAD
-        proxy_pass http://PharmaPilot_app;
-=======
-        proxy_pass http://PharmacyCopilot_app;
->>>>>>> 4d0ddee1
+        proxy_pass http://PharmacyCopilot_app;
         proxy_http_version 1.1;
         proxy_set_header Upgrade $http_upgrade;
         proxy_set_header Connection 'upgrade';
@@ -174,11 +138,7 @@
     location ~ ^/api/(auth|login|register|reset-password) {
         limit_req zone=auth burst=5 nodelay;
         
-<<<<<<< HEAD
-        proxy_pass http://PharmaPilot_app;
-=======
-        proxy_pass http://PharmacyCopilot_app;
->>>>>>> 4d0ddee1
+        proxy_pass http://PharmacyCopilot_app;
         proxy_http_version 1.1;
         proxy_set_header Connection "";
         proxy_set_header Host $host;
@@ -194,11 +154,7 @@
     
     # WebSocket support
     location /ws {
-<<<<<<< HEAD
-        proxy_pass http://PharmaPilot_app;
-=======
-        proxy_pass http://PharmacyCopilot_app;
->>>>>>> 4d0ddee1
+        proxy_pass http://PharmacyCopilot_app;
         proxy_http_version 1.1;
         proxy_set_header Upgrade $http_upgrade;
         proxy_set_header Connection "upgrade";
@@ -272,11 +228,7 @@
     
     # Proxy to application
     location @app {
-<<<<<<< HEAD
-        proxy_pass http://PharmaPilot_app;
-=======
-        proxy_pass http://PharmacyCopilot_app;
->>>>>>> 4d0ddee1
+        proxy_pass http://PharmacyCopilot_app;
         proxy_http_version 1.1;
         proxy_set_header Upgrade $http_upgrade;
         proxy_set_header Connection 'upgrade';
