--- conflicted
+++ resolved
@@ -2,11 +2,7 @@
 
 ## Overview
 
-<<<<<<< HEAD
-This document describes the comprehensive dark/light mode system implemented in the PharmaPilot SaaS application. The system provides seamless theme switching with persistence across sessions and real-time system preference detection.
-=======
 This document describes the comprehensive dark/light mode system implemented in the PharmacyCopilot SaaS application. The system provides seamless theme switching with persistence across sessions and real-time system preference detection.
->>>>>>> 4d0ddee1
 
 ## Architecture
 
