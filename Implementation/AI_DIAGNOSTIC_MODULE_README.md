--- conflicted
+++ resolved
@@ -2,11 +2,7 @@
 
 ## Overview
 
-<<<<<<< HEAD
-The AI Diagnostic Module integrates advanced AI capabilities into the PharmaPilot SaaS platform, enabling pharmacists to receive AI-assisted diagnostic analysis for patient symptoms and clinical presentations. This module uses OpenRouter API with DeepSeek V3.1 (reasoning mode) to provide structured medical diagnostic analysis.
-=======
 The AI Diagnostic Module integrates advanced AI capabilities into the PharmacyCopilot SaaS platform, enabling pharmacists to receive AI-assisted diagnostic analysis for patient symptoms and clinical presentations. This module uses OpenRouter API with DeepSeek V3.1 (reasoning mode) to provide structured medical diagnostic analysis.
->>>>>>> 4d0ddee1
 
 ## Features
 
@@ -414,11 +410,7 @@
 
 ## License & Compliance
 
-<<<<<<< HEAD
-- Module integrates with existing PharmaPilot SaaS licensing
-=======
 - Module integrates with existing PharmacyCopilot SaaS licensing
->>>>>>> 4d0ddee1
 - Compliant with healthcare data privacy regulations
 - Audit trails support regulatory compliance
 - Medical disclaimers meet professional standards
