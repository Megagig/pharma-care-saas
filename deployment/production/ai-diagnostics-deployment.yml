--- conflicted
+++ resolved
@@ -4,15 +4,9 @@
 apiVersion: v1
 kind: Namespace
 metadata:
-<<<<<<< HEAD
-  name: PharmaPilot-prod
-  labels:
-    name: PharmaPilot-prod
-=======
   name: PharmacyCopilot-prod
   labels:
     name: PharmacyCopilot-prod
->>>>>>> 4d0ddee1
     environment: production
 
 ---
@@ -21,11 +15,7 @@
 kind: ConfigMap
 metadata:
   name: ai-diagnostics-config
-<<<<<<< HEAD
-  namespace: PharmaPilot-prod
-=======
-  namespace: PharmacyCopilot-prod
->>>>>>> 4d0ddee1
+  namespace: PharmacyCopilot-prod
 data:
   NODE_ENV: 'production'
   PORT: '5000'
@@ -48,17 +38,10 @@
 kind: Secret
 metadata:
   name: ai-diagnostics-secrets
-<<<<<<< HEAD
-  namespace: PharmaPilot-prod
-type: Opaque
-stringData:
-  MONGODB_URI: 'mongodb://username:password@mongodb-cluster:27017/PharmaPilot-prod?authSource=admin&replicaSet=rs0&ssl=true'
-=======
   namespace: PharmacyCopilot-prod
 type: Opaque
 stringData:
   MONGODB_URI: 'mongodb://username:password@mongodb-cluster:27017/PharmacyCopilot-prod?authSource=admin&replicaSet=rs0&ssl=true'
->>>>>>> 4d0ddee1
   JWT_SECRET: 'your-super-secure-jwt-secret-256-bits-minimum'
   JWT_REFRESH_SECRET: 'your-super-secure-refresh-secret-256-bits-minimum'
   SESSION_SECRET: 'your-super-secure-session-secret-256-bits-minimum'
@@ -78,11 +61,7 @@
 kind: Deployment
 metadata:
   name: ai-diagnostics-api
-<<<<<<< HEAD
-  namespace: PharmaPilot-prod
-=======
-  namespace: PharmacyCopilot-prod
->>>>>>> 4d0ddee1
+  namespace: PharmacyCopilot-prod
   labels:
     app: ai-diagnostics-api
     version: v1.0.0
@@ -114,11 +93,7 @@
         fsGroup: 1000
       containers:
         - name: ai-diagnostics-api
-<<<<<<< HEAD
-          image: PharmaPilot/ai-diagnostics-api:v1.0.0
-=======
           image: PharmacyCopilot/ai-diagnostics-api:v1.0.0
->>>>>>> 4d0ddee1
           imagePullPolicy: Always
           ports:
             - containerPort: 5000
@@ -173,15 +148,9 @@
             failureThreshold: 30
           volumeMounts:
             - name: logs
-<<<<<<< HEAD
-              mountPath: /var/log/PharmaPilot
-            - name: uploads
-              mountPath: /var/uploads/PharmaPilot
-=======
               mountPath: /var/log/PharmacyCopilot
             - name: uploads
               mountPath: /var/uploads/PharmacyCopilot
->>>>>>> 4d0ddee1
             - name: ssl-certs
               mountPath: /etc/ssl/certs
               readOnly: true
@@ -215,11 +184,7 @@
 kind: Service
 metadata:
   name: ai-diagnostics-api-service
-<<<<<<< HEAD
-  namespace: PharmaPilot-prod
-=======
-  namespace: PharmacyCopilot-prod
->>>>>>> 4d0ddee1
+  namespace: PharmacyCopilot-prod
   labels:
     app: ai-diagnostics-api
   annotations:
@@ -245,11 +210,7 @@
 kind: HorizontalPodAutoscaler
 metadata:
   name: ai-diagnostics-api-hpa
-<<<<<<< HEAD
-  namespace: PharmaPilot-prod
-=======
-  namespace: PharmacyCopilot-prod
->>>>>>> 4d0ddee1
+  namespace: PharmacyCopilot-prod
 spec:
   scaleTargetRef:
     apiVersion: apps/v1
@@ -290,11 +251,7 @@
 kind: PersistentVolumeClaim
 metadata:
   name: ai-diagnostics-logs-pvc
-<<<<<<< HEAD
-  namespace: PharmaPilot-prod
-=======
-  namespace: PharmacyCopilot-prod
->>>>>>> 4d0ddee1
+  namespace: PharmacyCopilot-prod
 spec:
   accessModes:
     - ReadWriteMany
@@ -309,11 +266,7 @@
 kind: PersistentVolumeClaim
 metadata:
   name: ai-diagnostics-uploads-pvc
-<<<<<<< HEAD
-  namespace: PharmaPilot-prod
-=======
-  namespace: PharmacyCopilot-prod
->>>>>>> 4d0ddee1
+  namespace: PharmacyCopilot-prod
 spec:
   accessModes:
     - ReadWriteMany
@@ -328,11 +281,7 @@
 kind: ServiceAccount
 metadata:
   name: ai-diagnostics-service-account
-<<<<<<< HEAD
-  namespace: PharmaPilot-prod
-=======
-  namespace: PharmacyCopilot-prod
->>>>>>> 4d0ddee1
+  namespace: PharmacyCopilot-prod
   annotations:
     eks.amazonaws.com/role-arn: arn:aws:iam::ACCOUNT-ID:role/ai-diagnostics-pod-role
 
@@ -342,11 +291,7 @@
 kind: NetworkPolicy
 metadata:
   name: ai-diagnostics-network-policy
-<<<<<<< HEAD
-  namespace: PharmaPilot-prod
-=======
-  namespace: PharmacyCopilot-prod
->>>>>>> 4d0ddee1
+  namespace: PharmacyCopilot-prod
 spec:
   podSelector:
     matchLabels:
@@ -358,11 +303,7 @@
     - from:
         - namespaceSelector:
             matchLabels:
-<<<<<<< HEAD
-              name: PharmaPilot-prod
-=======
               name: PharmacyCopilot-prod
->>>>>>> 4d0ddee1
         - podSelector:
             matchLabels:
               app: nginx-ingress
@@ -389,11 +330,7 @@
 kind: PodDisruptionBudget
 metadata:
   name: ai-diagnostics-api-pdb
-<<<<<<< HEAD
-  namespace: PharmaPilot-prod
-=======
-  namespace: PharmacyCopilot-prod
->>>>>>> 4d0ddee1
+  namespace: PharmacyCopilot-prod
 spec:
   minAvailable: 2
   selector:
