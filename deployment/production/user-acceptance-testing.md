# AI Diagnostics & Therapeutics Module - User Acceptance Testing (UAT)

## Overview

This document outlines comprehensive User Acceptance Testing procedures for the AI Diagnostics & Therapeutics module. UAT ensures the system meets clinical requirements, user expectations, and regulatory compliance before production deployment.

## UAT Framework

### 1. Testing Objectives

#### Primary Objectives

- Validate clinical workflow accuracy and efficiency
- Ensure AI diagnostic recommendations are clinically relevant
- Verify patient safety measures and alerts
- Confirm regulatory compliance (HIPAA, FDA guidelines)
- Validate user interface usability and accessibility

#### Success Criteria

- 95% of test scenarios pass without critical issues
- Average task completion time within acceptable limits
- User satisfaction score ≥ 4.0/5.0
- Zero critical patient safety issues
- 100% compliance with regulatory requirements

### 2. Test Environment Setup

#### UAT Environment Configuration

```bash
#!/bin/bash
# UAT environment setup script

echo "=== UAT ENVIRONMENT SETUP ==="

# Create UAT namespace
<<<<<<< HEAD
kubectl create namespace PharmaPilot-uat
=======
kubectl create namespace PharmacyCopilot-uat
>>>>>>> 4d0ddee1

# Deploy UAT-specific configuration
kubectl apply -f - <<EOF
apiVersion: v1
kind: ConfigMap
metadata:
  name: uat-config
<<<<<<< HEAD
  namespace: PharmaPilot-uat
=======
  namespace: PharmacyCopilot-uat
>>>>>>> 4d0ddee1
data:
  NODE_ENV: "uat"
  AI_DIAGNOSTICS_ENABLED: "true"
  LAB_INTEGRATION_ENABLED: "true"
  FHIR_INTEGRATION_ENABLED: "false"
  DEBUG_MODE: "true"
  VERBOSE_LOGGING: "true"
  RATE_LIMIT_DISABLED: "true"
  MOCK_EXTERNAL_APIS: "true"
EOF

# Deploy AI Diagnostics to UAT
kubectl apply -f deployment/uat/ai-diagnostics-uat.yml

# Wait for deployment
<<<<<<< HEAD
kubectl wait --for=condition=available deployment/ai-diagnostics-api -n PharmaPilot-uat --timeout=300s

# Seed test data
kubectl exec -n PharmaPilot-uat deployment/ai-diagnostics-api -- \
=======
kubectl wait --for=condition=available deployment/ai-diagnostics-api -n PharmacyCopilot-uat --timeout=300s

# Seed test data
kubectl exec -n PharmacyCopilot-uat deployment/ai-diagnostics-api -- \
>>>>>>> 4d0ddee1
  npm run seed:uat-data

echo "UAT environment ready"
```

#### Test Data Preparation

```bash
#!/bin/bash
# Prepare UAT test data

echo "=== PREPARING UAT TEST DATA ==="

# Create test patients
<<<<<<< HEAD
kubectl exec -n PharmaPilot-uat deployment/ai-diagnostics-api -- node -e "
=======
kubectl exec -n PharmacyCopilot-uat deployment/ai-diagnostics-api -- node -e "
>>>>>>> 4d0ddee1
const mongoose = require('mongoose');
const Patient = require('./src/models/Patient');

const testPatients = [
  {
    firstName: 'John',
    lastName: 'Doe',
    dateOfBirth: new Date('1980-01-15'),
    gender: 'male',
    medicalRecordNumber: 'UAT001',
    allergies: ['Penicillin', 'Shellfish'],
    currentMedications: [
      { name: 'Lisinopril', dosage: '10mg', frequency: 'daily' },
      { name: 'Metformin', dosage: '500mg', frequency: 'twice daily' }
    ]
  },
  {
    firstName: 'Jane',
    lastName: 'Smith',
    dateOfBirth: new Date('1975-06-22'),
    gender: 'female',
    medicalRecordNumber: 'UAT002',
    allergies: ['Sulfa drugs'],
    currentMedications: [
      { name: 'Atorvastatin', dosage: '20mg', frequency: 'daily' }
    ]
  }
];

// Insert test patients
testPatients.forEach(async (patient) => {
  await Patient.create(patient);
});

console.log('Test patients created');
"

# Create test lab results
<<<<<<< HEAD
kubectl exec -n PharmaPilot-uat deployment/ai-diagnostics-api -- \
  npm run seed:lab-results

# Create test diagnostic scenarios
kubectl exec -n PharmaPilot-uat deployment/ai-diagnostics-api -- \
=======
kubectl exec -n PharmacyCopilot-uat deployment/ai-diagnostics-api -- \
  npm run seed:lab-results

# Create test diagnostic scenarios
kubectl exec -n PharmacyCopilot-uat deployment/ai-diagnostics-api -- \
>>>>>>> 4d0ddee1
  npm run seed:diagnostic-scenarios

echo "UAT test data prepared"
```

### 3. Test Scenarios and Cases

#### Scenario 1: Basic Diagnostic Workflow

```yaml
# Test Case: UAT-001 - Complete Diagnostic Assessment
test_case: UAT-001
title: 'Complete Diagnostic Assessment Workflow'
priority: Critical
estimated_time: 15 minutes

preconditions:
  - Pharmacist logged in with valid credentials
  - Patient UAT001 exists in system
  - AI services are available

test_steps:
  1:
    action: 'Navigate to AI Diagnostics module'
    expected: 'Diagnostic dashboard loads successfully'

  2:
    action: 'Select patient UAT001'
    expected: 'Patient profile displays with medical history'

  3:
    action: "Click 'New Diagnostic Assessment'"
    expected: 'Symptom input form opens'

  4:
    action: "Enter symptoms: 'chest pain, shortness of breath, fatigue'"
    expected: 'Symptoms are recorded and validated'

  5:
    action: 'Enter vital signs: BP 140/90, HR 95, Temp 98.6°F'
    expected: 'Vital signs are recorded with normal/abnormal flags'

  6:
    action: 'Review current medications and allergies'
    expected: 'Existing medications and allergies are displayed'

  7:
    action: "Click 'Request AI Analysis'"
    expected: 'Consent dialog appears'

  8:
    action: 'Provide patient consent'
    expected: 'AI analysis begins, progress indicator shown'

  9:
    action: 'Wait for AI analysis completion'
    expected: 'Diagnostic results display with differential diagnoses'

  10:
    action: 'Review AI recommendations'
    expected: 'Recommendations include confidence scores and rationale'

  11:
    action: 'Approve AI recommendations'
    expected: 'Recommendations are saved to patient record'

acceptance_criteria:
  - AI analysis completes within 30 seconds
  - At least 3 differential diagnoses provided
  - Confidence scores are between 0-100%
  - All recommendations include clinical rationale
  - Patient consent is properly recorded
```

#### Scenario 2: Lab Integration Workflow

```yaml
# Test Case: UAT-002 - Lab Order and Result Integration
test_case: UAT-002
title: 'Lab Order Creation and Result Processing'
priority: High
estimated_time: 20 minutes

preconditions:
  - Diagnostic assessment UAT-001 completed
  - Lab integration enabled
  - Test lab results available

test_steps:
  1:
    action: "From diagnostic results, click 'Order Lab Tests'"
    expected: 'Lab order form opens with suggested tests'

  2:
    action: 'Review AI-suggested lab tests'
    expected: 'Relevant tests suggested based on symptoms (CBC, BMP, Troponin)'

  3:
    action: 'Add additional test: Lipid Panel'
    expected: 'Test is added to order with LOINC codes'

  4:
    action: "Set priority to 'Routine' and submit order"
    expected: 'Lab order is created with tracking number'

  5:
    action: 'Navigate to Lab Results section'
    expected: 'Pending lab orders are displayed'

  6:
    action: 'Manually enter lab results for CBC'
    expected: 'Result entry form with reference ranges'

  7:
    action: 'Enter abnormal value: WBC 12.5 (normal 4.0-11.0)'
    expected: 'Abnormal flag is automatically set'

  8:
    action: 'Save lab results'
    expected: 'Results are saved and interpretation provided'

  9:
    action: 'Return to diagnostic assessment'
    expected: 'Lab results are integrated into diagnostic view'

  10:
    action: 'Request updated AI analysis with lab results'
    expected: 'AI provides refined recommendations based on lab data'

acceptance_criteria:
  - Lab orders include proper LOINC codes
  - Reference ranges are validated
  - Abnormal values are properly flagged
  - AI incorporates lab results into analysis
  - Results are properly stored and retrievable
```

#### Scenario 3: Drug Interaction Checking

```yaml
# Test Case: UAT-003 - Medication Safety and Interaction Checking
test_case: UAT-003
title: 'Drug Interaction and Safety Validation'
priority: Critical
estimated_time: 10 minutes

preconditions:
  - Patient UAT001 with existing medications
  - Drug interaction service available

test_steps:
  1:
    action: "From diagnostic results, click 'Recommend Medications'"
    expected: 'Medication recommendation form opens'

  2:
    action: "Search for 'Warfarin' and select"
    expected: 'Warfarin appears in medication list'

  3:
    action: "Set dosage to '5mg daily' and add to recommendations"
    expected: 'Interaction check runs automatically'

  4:
    action: 'Review interaction alerts'
    expected: 'Warning displayed for Warfarin + existing medications'

  5:
    action: 'Click on interaction details'
    expected: 'Detailed interaction information with severity level'

  6:
    action: 'Check patient allergies against recommended medication'
    expected: 'No allergy conflicts detected for Warfarin'

  7:
    action: 'Add medication with known allergy: Penicillin'
    expected: 'Critical allergy alert displayed immediately'

  8:
    action: 'Remove Penicillin and confirm safe medication list'
    expected: 'Final medication list shows only safe recommendations'

acceptance_criteria:
  - Drug interactions are detected within 2 seconds
  - Interaction severity levels are clearly displayed
  - Allergy checking is automatic and immediate
  - Clinical significance is provided for all interactions
  - Contraindicated medications are clearly flagged
```

#### Scenario 4: Referral Management

```yaml
# Test Case: UAT-004 - Physician Referral Workflow
test_case: UAT-004
title: 'Complex Case Referral to Physician'
priority: High
estimated_time: 12 minutes

preconditions:
  - Diagnostic assessment with high-risk findings
  - Referral templates available

test_steps:
  1:
    action: 'Review AI diagnostic results with high-risk findings'
    expected: 'Red flag alerts are prominently displayed'

  2:
    action: "Click 'Create Referral' button"
    expected: 'Referral form opens with pre-populated data'

  3:
    action: "Select referral type: 'Cardiology - Urgent'"
    expected: 'Cardiology referral template loads'

  4:
    action: 'Review auto-generated referral summary'
    expected: 'Summary includes symptoms, vitals, lab results, and AI analysis'

  5:
    action: 'Add pharmacist notes and recommendations'
    expected: 'Notes are added to referral document'

  6:
    action: "Set urgency level to 'Within 24 hours'"
    expected: 'Urgency is recorded and highlighted'

  7:
    action: 'Generate referral document'
    expected: 'Professional referral letter is created'

  8:
    action: 'Send referral electronically'
    expected: 'Referral is sent and tracking number provided'

  9:
    action: 'Schedule follow-up reminder'
    expected: 'Follow-up is scheduled in system calendar'

acceptance_criteria:
  - Referral includes all relevant clinical data
  - Document formatting is professional and complete
  - Urgency levels are clearly communicated
  - Tracking system is functional
  - Follow-up reminders are properly scheduled
```

### 4. Performance Testing

#### Response Time Testing

```bash
#!/bin/bash
# Performance testing for UAT

echo "=== UAT PERFORMANCE TESTING ==="

<<<<<<< HEAD
UAT_BASE_URL="https://uat-api.PharmaPilot.com"
=======
UAT_BASE_URL="https://uat-api.PharmacyCopilot.com"
>>>>>>> 4d0ddee1

# Test 1: Diagnostic request processing time
echo "Testing diagnostic request processing time..."
for i in {1..10}; do
  START_TIME=$(date +%s%N)

  # Create diagnostic request
  RESPONSE=$(curl -s -w "%{http_code}" \
    -X POST "$UAT_BASE_URL/api/diagnostics" \
    -H "Authorization: Bearer $UAT_TOKEN" \
    -H "Content-Type: application/json" \
    -d '{
      "patientId": "uat-patient-001",
      "symptoms": {
        "subjective": ["chest pain", "shortness of breath"],
        "severity": "moderate",
        "duration": "2 hours"
      },
      "consent": true
    }')

  END_TIME=$(date +%s%N)
  DURATION=$(( (END_TIME - START_TIME) / 1000000 ))

  echo "Request $i: ${DURATION}ms"
done

# Test 2: Lab result processing
echo "Testing lab result processing time..."
for i in {1..5}; do
  START_TIME=$(date +%s%N)

  curl -s "$UAT_BASE_URL/api/lab/results" \
    -H "Authorization: Bearer $UAT_TOKEN" \
    -H "Content-Type: application/json" \
    -d '{
      "patientId": "uat-patient-001",
      "testCode": "CBC",
      "results": [
        {"name": "WBC", "value": "8.5", "unit": "K/uL", "referenceRange": "4.0-11.0"}
      ]
    }' > /dev/null

  END_TIME=$(date +%s%N)
  DURATION=$(( (END_TIME - START_TIME) / 1000000 ))

  echo "Lab result $i: ${DURATION}ms"
done
```

#### Load Testing

```bash
#!/bin/bash
# Concurrent user load testing

echo "=== UAT LOAD TESTING ==="

# Simulate 10 concurrent users
for i in {1..10}; do
  {
    echo "User $i starting diagnostic workflow..."

    # Login
    TOKEN=$(curl -s -X POST "$UAT_BASE_URL/api/auth/login" \
      -H "Content-Type: application/json" \
      -d "{\"email\":\"uat-user-$i@test.com\",\"password\":\"testpass\"}" | \
      jq -r '.token')

    # Create diagnostic request
    curl -s -X POST "$UAT_BASE_URL/api/diagnostics" \
      -H "Authorization: Bearer $TOKEN" \
      -H "Content-Type: application/json" \
      -d '{
        "patientId": "uat-patient-001",
        "symptoms": {"subjective": ["headache", "fever"]},
        "consent": true
      }' > /dev/null

    echo "User $i completed workflow"
  } &
done

wait
echo "Load testing completed"
```

### 5. Usability Testing

#### Task-Based Usability Testing

```yaml
# Usability Test: Task Completion and User Experience
usability_test: UAT-UX-001
title: 'Diagnostic Workflow Usability Assessment'
participants: 5 pharmacists
duration: 45 minutes per participant

tasks:
  1:
    description: 'Complete a diagnostic assessment for a patient with chest pain'
    success_criteria:
      - Task completed without assistance
      - Completion time < 10 minutes
      - User confidence rating ≥ 4/5

  2:
    description: 'Order lab tests based on AI recommendations'
    success_criteria:
      - Correct tests selected
      - Order submitted successfully
      - User understands AI rationale

  3:
    description: 'Review and approve AI diagnostic recommendations'
    success_criteria:
      - User understands confidence scores
      - Appropriate clinical judgment applied
      - Modifications made when necessary

metrics:
  - Task completion rate
  - Time to completion
  - Error rate
  - User satisfaction score
  - System Usability Scale (SUS) score
```

#### Accessibility Testing

```bash
#!/bin/bash
# Accessibility testing for UAT

echo "=== UAT ACCESSIBILITY TESTING ==="

# Install accessibility testing tools
npm install -g @axe-core/cli

# Test main diagnostic pages
<<<<<<< HEAD
axe https://uat.PharmaPilot.com/diagnostics \
=======
axe https://uat.PharmacyCopilot.com/diagnostics \
>>>>>>> 4d0ddee1
  --tags wcag2a,wcag2aa \
  --reporter json \
  --output-file /tmp/accessibility-report.json

# Check results
VIOLATIONS=$(jq '.violations | length' /tmp/accessibility-report.json)
if [ "$VIOLATIONS" -gt 0 ]; then
  echo "❌ Accessibility violations found: $VIOLATIONS"
  jq '.violations[] | {impact: .impact, description: .description, nodes: (.nodes | length)}' /tmp/accessibility-report.json
else
  echo "✅ No accessibility violations found"
fi

# Test keyboard navigation
echo "Manual keyboard navigation testing required:"
echo "- Tab through all interactive elements"
echo "- Test Enter/Space key activation"
echo "- Verify focus indicators are visible"
echo "- Test screen reader compatibility"
```

### 6. Clinical Validation

#### Clinical Accuracy Testing

```yaml
# Clinical Validation Test Cases
clinical_validation: UAT-CLIN-001
title: 'AI Diagnostic Accuracy Validation'
reviewers:
  - Chief Pharmacist
  - Clinical Director
  - Medical Advisor

test_cases:
  cardiovascular:
    symptoms: ['chest pain', 'shortness of breath', 'palpitations']
    expected_diagnoses:
      ['Acute coronary syndrome', 'Heart failure', 'Arrhythmia']
    lab_values:
      troponin: 0.8 # elevated
      bnp: 450 # elevated
    expected_actions: ['Immediate physician referral', 'ECG recommendation']

  respiratory:
    symptoms: ['cough', 'fever', 'difficulty breathing']
    expected_diagnoses: ['Pneumonia', 'Bronchitis', 'COVID-19']
    lab_values:
      wbc: 15.2 # elevated
      crp: 85 # elevated
    expected_actions: ['Antibiotic consideration', 'Isolation precautions']

  endocrine:
    symptoms: ['excessive thirst', 'frequent urination', 'fatigue']
    expected_diagnoses: ['Diabetes mellitus', 'Diabetic ketoacidosis']
    lab_values:
      glucose: 350 # severely elevated
      hba1c: 12.5 # elevated
    expected_actions: ['Immediate glucose management', 'Endocrinology referral']

validation_criteria:
  - AI identifies correct primary diagnosis in top 3 suggestions
  - Confidence scores align with clinical certainty
  - Critical conditions are flagged appropriately
  - Referral recommendations are clinically appropriate
```

### 7. UAT Execution and Reporting

#### UAT Test Execution Script

```bash
#!/bin/bash
# UAT test execution automation

echo "=== UAT TEST EXECUTION ==="

UAT_RESULTS_DIR="/tmp/uat-results-$(date +%Y%m%d)"
mkdir -p "$UAT_RESULTS_DIR"

# Execute functional tests
echo "Running functional tests..."
npm run test:uat:functional > "$UAT_RESULTS_DIR/functional-tests.log" 2>&1
FUNCTIONAL_EXIT_CODE=$?

# Execute performance tests
echo "Running performance tests..."
./scripts/uat-performance-tests.sh > "$UAT_RESULTS_DIR/performance-tests.log" 2>&1
PERFORMANCE_EXIT_CODE=$?

# Execute security tests
echo "Running security tests..."
./scripts/uat-security-tests.sh > "$UAT_RESULTS_DIR/security-tests.log" 2>&1
SECURITY_EXIT_CODE=$?

# Generate UAT report
cat > "$UAT_RESULTS_DIR/uat-summary-report.md" << EOF
# UAT Summary Report - AI Diagnostics Module

**Date**: $(date)
**Environment**: UAT
**Version**: $(git describe --tags --always)

## Test Results Summary

### Functional Tests
- **Status**: $([ $FUNCTIONAL_EXIT_CODE -eq 0 ] && echo "PASSED" || echo "FAILED")
- **Test Cases**: $(grep -c "Test Case:" "$UAT_RESULTS_DIR/functional-tests.log" 2>/dev/null || echo "N/A")
- **Passed**: $(grep -c "PASSED" "$UAT_RESULTS_DIR/functional-tests.log" 2>/dev/null || echo "N/A")
- **Failed**: $(grep -c "FAILED" "$UAT_RESULTS_DIR/functional-tests.log" 2>/dev/null || echo "N/A")

### Performance Tests
- **Status**: $([ $PERFORMANCE_EXIT_CODE -eq 0 ] && echo "PASSED" || echo "FAILED")
- **Average Response Time**: $(grep "Average:" "$UAT_RESULTS_DIR/performance-tests.log" | tail -1 || echo "N/A")
- **95th Percentile**: $(grep "95th percentile:" "$UAT_RESULTS_DIR/performance-tests.log" | tail -1 || echo "N/A")

### Security Tests
- **Status**: $([ $SECURITY_EXIT_CODE -eq 0 ] && echo "PASSED" || echo "FAILED")
- **Vulnerabilities**: $(grep -c "VULNERABILITY" "$UAT_RESULTS_DIR/security-tests.log" 2>/dev/null || echo "0")

## Overall UAT Status
$([ $FUNCTIONAL_EXIT_CODE -eq 0 ] && [ $PERFORMANCE_EXIT_CODE -eq 0 ] && [ $SECURITY_EXIT_CODE -eq 0 ] && echo "✅ UAT PASSED - Ready for Production" || echo "❌ UAT FAILED - Issues must be resolved")

## Next Steps
$([ $FUNCTIONAL_EXIT_CODE -eq 0 ] && [ $PERFORMANCE_EXIT_CODE -eq 0 ] && [ $SECURITY_EXIT_CODE -eq 0 ] && echo "- Schedule production deployment
- Notify stakeholders of UAT completion
- Prepare production rollout plan" || echo "- Review failed test cases
- Address identified issues
- Re-run UAT after fixes")
EOF

echo "UAT execution completed. Results in: $UAT_RESULTS_DIR"
```

#### Stakeholder Sign-off Process

```yaml
# UAT Sign-off Requirements
stakeholder_signoff:
  required_approvals:
    - clinical_director: 'Clinical workflow validation'
    - chief_pharmacist: 'Pharmaceutical accuracy validation'
    - it_director: 'Technical implementation validation'
    - compliance_officer: 'Regulatory compliance validation'
    - quality_assurance: 'Quality standards validation'

  signoff_criteria:
    functional_tests: '100% critical tests passed'
    performance_tests: 'All SLA requirements met'
    security_tests: 'No critical vulnerabilities'
    usability_tests: 'SUS score ≥ 70'
    clinical_validation: 'Clinical accuracy ≥ 90%'

  documentation_required:
    - UAT test results summary
    - Performance benchmarks
    - Security assessment report
    - Clinical validation report
    - User feedback compilation
    - Risk assessment and mitigation plan
```

This comprehensive UAT framework ensures the AI Diagnostics & Therapeutics module meets all clinical, technical, and regulatory requirements before production deployment, providing confidence in the system's readiness for real-world healthcare environments.<|MERGE_RESOLUTION|>--- conflicted
+++ resolved
@@ -35,11 +35,7 @@
 echo "=== UAT ENVIRONMENT SETUP ==="
 
 # Create UAT namespace
-<<<<<<< HEAD
-kubectl create namespace PharmaPilot-uat
-=======
 kubectl create namespace PharmacyCopilot-uat
->>>>>>> 4d0ddee1
 
 # Deploy UAT-specific configuration
 kubectl apply -f - <<EOF
@@ -47,11 +43,7 @@
 kind: ConfigMap
 metadata:
   name: uat-config
-<<<<<<< HEAD
-  namespace: PharmaPilot-uat
-=======
   namespace: PharmacyCopilot-uat
->>>>>>> 4d0ddee1
 data:
   NODE_ENV: "uat"
   AI_DIAGNOSTICS_ENABLED: "true"
@@ -67,17 +59,10 @@
 kubectl apply -f deployment/uat/ai-diagnostics-uat.yml
 
 # Wait for deployment
-<<<<<<< HEAD
-kubectl wait --for=condition=available deployment/ai-diagnostics-api -n PharmaPilot-uat --timeout=300s
-
-# Seed test data
-kubectl exec -n PharmaPilot-uat deployment/ai-diagnostics-api -- \
-=======
 kubectl wait --for=condition=available deployment/ai-diagnostics-api -n PharmacyCopilot-uat --timeout=300s
 
 # Seed test data
 kubectl exec -n PharmacyCopilot-uat deployment/ai-diagnostics-api -- \
->>>>>>> 4d0ddee1
   npm run seed:uat-data
 
 echo "UAT environment ready"
@@ -92,11 +77,7 @@
 echo "=== PREPARING UAT TEST DATA ==="
 
 # Create test patients
-<<<<<<< HEAD
-kubectl exec -n PharmaPilot-uat deployment/ai-diagnostics-api -- node -e "
-=======
 kubectl exec -n PharmacyCopilot-uat deployment/ai-diagnostics-api -- node -e "
->>>>>>> 4d0ddee1
 const mongoose = require('mongoose');
 const Patient = require('./src/models/Patient');
 
@@ -135,19 +116,11 @@
 "
 
 # Create test lab results
-<<<<<<< HEAD
-kubectl exec -n PharmaPilot-uat deployment/ai-diagnostics-api -- \
-  npm run seed:lab-results
-
-# Create test diagnostic scenarios
-kubectl exec -n PharmaPilot-uat deployment/ai-diagnostics-api -- \
-=======
 kubectl exec -n PharmacyCopilot-uat deployment/ai-diagnostics-api -- \
   npm run seed:lab-results
 
 # Create test diagnostic scenarios
 kubectl exec -n PharmacyCopilot-uat deployment/ai-diagnostics-api -- \
->>>>>>> 4d0ddee1
   npm run seed:diagnostic-scenarios
 
 echo "UAT test data prepared"
@@ -407,11 +380,7 @@
 
 echo "=== UAT PERFORMANCE TESTING ==="
 
-<<<<<<< HEAD
-UAT_BASE_URL="https://uat-api.PharmaPilot.com"
-=======
 UAT_BASE_URL="https://uat-api.PharmacyCopilot.com"
->>>>>>> 4d0ddee1
 
 # Test 1: Diagnostic request processing time
 echo "Testing diagnostic request processing time..."
@@ -552,11 +521,7 @@
 npm install -g @axe-core/cli
 
 # Test main diagnostic pages
-<<<<<<< HEAD
-axe https://uat.PharmaPilot.com/diagnostics \
-=======
 axe https://uat.PharmacyCopilot.com/diagnostics \
->>>>>>> 4d0ddee1
   --tags wcag2a,wcag2aa \
   --reporter json \
   --output-file /tmp/accessibility-report.json
