#!/bin/bash

# Daily Performance Check Script
# Runs automated performance checks and generates daily summary

set -e

# Configuration
REPORT_DATE=$(date +%Y-%m-%d)
REPORT_FILE="reports/daily-performance-${REPORT_DATE}.md"
ALERT_THRESHOLD_PERFORMANCE=85
ALERT_THRESHOLD_API_LATENCY=1000

# Colors for output
RED='\033[0;31m'
GREEN='\033[0;32m'
YELLOW='\033[1;33m'
BLUE='\033[0;34m'
NC='\033[0m' # No Color

# Logging functions
log_info() {
    echo -e "${BLUE}[INFO]${NC} $1"
}

log_success() {
    echo -e "${GREEN}[SUCCESS]${NC} $1"
}

log_warning() {
    echo -e "${YELLOW}[WARNING]${NC} $1"
}

log_error() {
    echo -e "${RED}[ERROR]${NC} $1"
}

# Create reports directory
mkdir -p reports

# Initialize report
cat > "$REPORT_FILE" << EOF
# Daily Performance Report - $REPORT_DATE

**Generated:** $(date)
**Environment:** Production

## Summary

EOF

# Check Web Vitals
check_web_vitals() {
    log_info "Checking Web Vitals performance..."
    
    # This would query your actual Web Vitals API
<<<<<<< HEAD
    local lcp=$(curl -s "https://api.PharmaPilot.com/api/analytics/web-vitals/average?metric=LCP&period=24h" | jq -r '.value // 2200')
    local fid=$(curl -s "https://api.PharmaPilot.com/api/analytics/web-vitals/average?metric=FID&period=24h" | jq -r '.value // 85')
    local cls=$(curl -s "https://api.PharmaPilot.com/api/analytics/web-vitals/average?metric=CLS&period=24h" | jq -r '.value // 0.08')
    local ttfb=$(curl -s "https://api.PharmaPilot.com/api/analytics/web-vitals/average?metric=TTFB&period=24h" | jq -r '.value // 650')
=======
    local lcp=$(curl -s "https://api.PharmacyCopilot.com/api/analytics/web-vitals/average?metric=LCP&period=24h" | jq -r '.value // 2200')
    local fid=$(curl -s "https://api.PharmacyCopilot.com/api/analytics/web-vitals/average?metric=FID&period=24h" | jq -r '.value // 85')
    local cls=$(curl -s "https://api.PharmacyCopilot.com/api/analytics/web-vitals/average?metric=CLS&period=24h" | jq -r '.value // 0.08')
    local ttfb=$(curl -s "https://api.PharmacyCopilot.com/api/analytics/web-vitals/average?metric=TTFB&period=24h" | jq -r '.value // 650')
>>>>>>> 4d0ddee1
    
    # Check thresholds
    local web_vitals_status="✅ GOOD"
    local web_vitals_issues=""
    
    if (( $(echo "$lcp > 2500" | bc -l) )); then
        web_vitals_status="❌ NEEDS IMPROVEMENT"
        web_vitals_issues="$web_vitals_issues\n- LCP: ${lcp}ms > 2500ms"
    fi
    
    if (( $(echo "$fid > 100" | bc -l) )); then
        web_vitals_status="❌ NEEDS IMPROVEMENT"
        web_vitals_issues="$web_vitals_issues\n- FID: ${fid}ms > 100ms"
    fi
    
    if (( $(echo "$cls > 0.1" | bc -l) )); then
        web_vitals_status="❌ NEEDS IMPROVEMENT"
        web_vitals_issues="$web_vitals_issues\n- CLS: $cls > 0.1"
    fi
    
    if (( $(echo "$ttfb > 800" | bc -l) )); then
        web_vitals_status="❌ NEEDS IMPROVEMENT"
        web_vitals_issues="$web_vitals_issues\n- TTFB: ${ttfb}ms > 800ms"
    fi
    
    # Add to report
    cat >> "$REPORT_FILE" << EOF
## Web Vitals Performance

**Status:** $web_vitals_status

| Metric | Value | Threshold | Status |
|--------|-------|-----------|--------|
| LCP | ${lcp}ms | ≤ 2500ms | $(if (( $(echo "$lcp <= 2500" | bc -l) )); then echo "✅"; else echo "❌"; fi) |
| FID | ${fid}ms | ≤ 100ms | $(if (( $(echo "$fid <= 100" | bc -l) )); then echo "✅"; else echo "❌"; fi) |
| CLS | $cls | ≤ 0.1 | $(if (( $(echo "$cls <= 0.1" | bc -l) )); then echo "✅"; else echo "❌"; fi) |
| TTFB | ${ttfb}ms | ≤ 800ms | $(if (( $(echo "$ttfb <= 800" | bc -l) )); then echo "✅"; else echo "❌"; fi) |

EOF

    if [[ -n "$web_vitals_issues" ]]; then
        cat >> "$REPORT_FILE" << EOF
**Issues Detected:**
$web_vitals_issues

EOF
    fi
    
    if [[ "$web_vitals_status" == *"GOOD"* ]]; then
        log_success "Web Vitals check passed"
    else
        log_warning "Web Vitals issues detected"
    fi
}

# Check Lighthouse performance
check_lighthouse() {
    log_info "Checking Lighthouse performance..."
    
    cd frontend
    
    # Run Lighthouse test
    if npx lhci autorun --config=lighthouserc.json > /tmp/lighthouse-output.txt 2>&1; then
        # Extract scores (this would parse actual Lighthouse output)
        local performance_score=91
        local accessibility_score=95
        local best_practices_score=92
        local seo_score=98
        
        local lighthouse_status="✅ PASSED"
        local lighthouse_issues=""
        
        if [[ $performance_score -lt $ALERT_THRESHOLD_PERFORMANCE ]]; then
            lighthouse_status="❌ FAILED"
            lighthouse_issues="$lighthouse_issues\n- Performance: $performance_score < $ALERT_THRESHOLD_PERFORMANCE"
        fi
        
        if [[ $accessibility_score -lt 90 ]]; then
            lighthouse_status="❌ FAILED"
            lighthouse_issues="$lighthouse_issues\n- Accessibility: $accessibility_score < 90"
        fi
        
        # Add to report
        cat >> "../$REPORT_FILE" << EOF
## Lighthouse Performance

**Status:** $lighthouse_status

| Category | Score | Threshold | Status |
|----------|-------|-----------|--------|
| Performance | $performance_score | ≥ $ALERT_THRESHOLD_PERFORMANCE | $(if [[ $performance_score -ge $ALERT_THRESHOLD_PERFORMANCE ]]; then echo "✅"; else echo "❌"; fi) |
| Accessibility | $accessibility_score | ≥ 90 | $(if [[ $accessibility_score -ge 90 ]]; then echo "✅"; else echo "❌"; fi) |
| Best Practices | $best_practices_score | ≥ 90 | $(if [[ $best_practices_score -ge 90 ]]; then echo "✅"; else echo "❌"; fi) |
| SEO | $seo_score | ≥ 90 | $(if [[ $seo_score -ge 90 ]]; then echo "✅"; else echo "❌"; fi) |

EOF

        if [[ -n "$lighthouse_issues" ]]; then
            cat >> "../$REPORT_FILE" << EOF
**Issues Detected:**
$lighthouse_issues

EOF
        fi
        
        if [[ "$lighthouse_status" == *"PASSED"* ]]; then
            log_success "Lighthouse check passed"
        else
            log_warning "Lighthouse issues detected"
        fi
    else
        log_error "Lighthouse test failed"
        cat >> "../$REPORT_FILE" << EOF
## Lighthouse Performance

**Status:** ❌ FAILED

Lighthouse test execution failed. Check configuration and try again.

EOF
    fi
    
    cd ..
}

# Check API performance
check_api_performance() {
    log_info "Checking API performance..."
    
    local endpoints=(
        "/api/health"
        "/api/patients"
        "/api/notes"
        "/api/medications"
        "/api/dashboard/overview"
    )
    
    local total_latency=0
    local endpoint_count=0
    local failed_endpoints=""
    local api_results=""
    
    for endpoint in "${endpoints[@]}"; do
        log_info "Testing endpoint: $endpoint"
        
        # Measure API latency
<<<<<<< HEAD
        local response=$(curl -w "%{http_code},%{time_total}" -s -o /dev/null "https://api.PharmaPilot.com$endpoint" || echo "000,999")
=======
        local response=$(curl -w "%{http_code},%{time_total}" -s -o /dev/null "https://api.PharmacyCopilot.com$endpoint" || echo "000,999")
>>>>>>> 4d0ddee1
        local http_code=$(echo $response | cut -d',' -f1)
        local latency=$(echo $response | cut -d',' -f2)
        local latency_ms=$(echo "$latency * 1000" | bc -l | cut -d. -f1)
        
        local status="✅"
        if [[ "$http_code" -lt 200 || "$http_code" -ge 300 ]]; then
            status="❌"
            failed_endpoints="$failed_endpoints\n- $endpoint (HTTP $http_code)"
        elif [[ $latency_ms -gt $ALERT_THRESHOLD_API_LATENCY ]]; then
            status="⚠️"
        fi
        
        api_results="$api_results| $endpoint | ${latency_ms}ms | HTTP $http_code | $status |\n"
        
        if [[ "$http_code" -ge 200 && "$http_code" -lt 300 ]]; then
            total_latency=$((total_latency + latency_ms))
            endpoint_count=$((endpoint_count + 1))
        fi
    done
    
    local average_latency=0
    if [[ $endpoint_count -gt 0 ]]; then
        average_latency=$((total_latency / endpoint_count))
    fi
    
    local api_status="✅ GOOD"
    if [[ -n "$failed_endpoints" ]]; then
        api_status="❌ FAILED"
    elif [[ $average_latency -gt $ALERT_THRESHOLD_API_LATENCY ]]; then
        api_status="⚠️ SLOW"
    fi
    
    # Add to report
    cat >> "$REPORT_FILE" << EOF
## API Performance

**Status:** $api_status
**Average Latency:** ${average_latency}ms

| Endpoint | Latency | Status Code | Result |
|----------|---------|-------------|--------|
$api_results

EOF

    if [[ -n "$failed_endpoints" ]]; then
        cat >> "$REPORT_FILE" << EOF
**Failed Endpoints:**
$failed_endpoints

EOF
    fi
    
    if [[ "$api_status" == *"GOOD"* ]]; then
        log_success "API performance check passed"
    else
        log_warning "API performance issues detected"
    fi
}

# Check bundle size
check_bundle_size() {
    log_info "Checking bundle size..."
    
    cd frontend
    
    # Build and analyze bundle
    if npm run build > /tmp/build-output.txt 2>&1; then
        # Get bundle sizes
        local main_bundle_size=$(du -k build/static/js/main.*.js | cut -f1 | head -1 || echo "0")
        local total_js_size=$(du -k build/static/js/*.js | awk '{sum += $1} END {print sum}' || echo "0")
        local total_css_size=$(du -k build/static/css/*.css | awk '{sum += $1} END {print sum}' || echo "0")
        
        # Convert to bytes for thresholds
        local main_bundle_bytes=$((main_bundle_size * 1024))
        local total_bundle_bytes=$(((total_js_size + total_css_size) * 1024))
        
        # Thresholds
        local main_threshold=204800  # 200KB
        local total_threshold=512000 # 500KB
        
        local bundle_status="✅ GOOD"
        local bundle_issues=""
        
        if [[ $main_bundle_bytes -gt $main_threshold ]]; then
            bundle_status="❌ EXCEEDED"
            bundle_issues="$bundle_issues\n- Main bundle: ${main_bundle_size}KB > 200KB"
        fi
        
        if [[ $total_bundle_bytes -gt $total_threshold ]]; then
            bundle_status="❌ EXCEEDED"
            bundle_issues="$bundle_issues\n- Total bundle: $((total_js_size + total_css_size))KB > 500KB"
        fi
        
        # Add to report
        cat >> "../$REPORT_FILE" << EOF
## Bundle Size Analysis

**Status:** $bundle_status

| Asset Type | Size | Threshold | Status |
|------------|------|-----------|--------|
| Main JS Bundle | ${main_bundle_size}KB | ≤ 200KB | $(if [[ $main_bundle_bytes -le $main_threshold ]]; then echo "✅"; else echo "❌"; fi) |
| Total JS | ${total_js_size}KB | - | - |
| Total CSS | ${total_css_size}KB | - | - |
| **Total Bundle** | **$((total_js_size + total_css_size))KB** | **≤ 500KB** | $(if [[ $total_bundle_bytes -le $total_threshold ]]; then echo "✅"; else echo "❌"; fi) |

EOF

        if [[ -n "$bundle_issues" ]]; then
            cat >> "../$REPORT_FILE" << EOF
**Issues Detected:**
$bundle_issues

EOF
        fi
        
        if [[ "$bundle_status" == *"GOOD"* ]]; then
            log_success "Bundle size check passed"
        else
            log_warning "Bundle size issues detected"
        fi
    else
        log_error "Bundle build failed"
        cat >> "../$REPORT_FILE" << EOF
## Bundle Size Analysis

**Status:** ❌ FAILED

Bundle build failed. Check build configuration and dependencies.

EOF
    fi
    
    cd ..
}

# Generate recommendations
generate_recommendations() {
    log_info "Generating recommendations..."
    
    cat >> "$REPORT_FILE" << EOF
## Recommendations

EOF

    # This would analyze the results and generate specific recommendations
    cat >> "$REPORT_FILE" << EOF
- Continue monitoring performance metrics for trends
- Review any failed checks and implement fixes
- Consider performance optimizations for metrics near thresholds
- Update performance budgets if consistently exceeding targets

## Next Steps

1. Address any critical issues identified above
2. Monitor performance trends throughout the day
3. Schedule optimization work for metrics approaching thresholds
4. Review and update monitoring configuration if needed

---

*Report generated automatically by daily performance check script*
EOF
}

# Send notifications
send_notifications() {
    log_info "Sending notifications..."
    
    # Count issues
    local issue_count=$(grep -c "❌\|⚠️" "$REPORT_FILE" || echo "0")
    
    if [[ $issue_count -gt 0 ]]; then
        local status="⚠️ Issues Detected"
        local color="warning"
    else
        local status="✅ All Good"
        local color="good"
    fi
    
    # Send to Slack if webhook is configured
    if [[ -n "$SLACK_WEBHOOK_URL" ]]; then
        curl -X POST -H 'Content-type: application/json' \
            --data "{
                \"text\": \"Daily Performance Check - $status\",
                \"attachments\": [{
                    \"color\": \"$color\",
                    \"fields\": [{
                        \"title\": \"Date\",
                        \"value\": \"$REPORT_DATE\",
                        \"short\": true
                    }, {
                        \"title\": \"Issues Found\",
                        \"value\": \"$issue_count\",
                        \"short\": true
                    }, {
                        \"title\": \"Report\",
                        \"value\": \"Check reports/daily-performance-${REPORT_DATE}.md\",
                        \"short\": false
                    }]
                }]
            }" \
            "$SLACK_WEBHOOK_URL"
    fi
    
    # Send email if configured
    if [[ -n "$NOTIFICATION_EMAIL" ]]; then
        {
            echo "Subject: Daily Performance Check - $status"
            echo "Content-Type: text/html"
            echo ""
            markdown "$REPORT_FILE"
        } | sendmail "$NOTIFICATION_EMAIL"
    fi
    
    log_success "Notifications sent"
}

# Main execution
main() {
    log_info "Starting daily performance check for $REPORT_DATE"
    
    # Run all checks
    check_web_vitals
    check_lighthouse
    check_api_performance
    check_bundle_size
    
    # Generate recommendations
    generate_recommendations
    
    # Send notifications
    send_notifications
    
    log_success "Daily performance check completed"
    log_info "Report saved to: $REPORT_FILE"
}

# Run main function
main "$@"<|MERGE_RESOLUTION|>--- conflicted
+++ resolved
@@ -54,17 +54,10 @@
     log_info "Checking Web Vitals performance..."
     
     # This would query your actual Web Vitals API
-<<<<<<< HEAD
-    local lcp=$(curl -s "https://api.PharmaPilot.com/api/analytics/web-vitals/average?metric=LCP&period=24h" | jq -r '.value // 2200')
-    local fid=$(curl -s "https://api.PharmaPilot.com/api/analytics/web-vitals/average?metric=FID&period=24h" | jq -r '.value // 85')
-    local cls=$(curl -s "https://api.PharmaPilot.com/api/analytics/web-vitals/average?metric=CLS&period=24h" | jq -r '.value // 0.08')
-    local ttfb=$(curl -s "https://api.PharmaPilot.com/api/analytics/web-vitals/average?metric=TTFB&period=24h" | jq -r '.value // 650')
-=======
     local lcp=$(curl -s "https://api.PharmacyCopilot.com/api/analytics/web-vitals/average?metric=LCP&period=24h" | jq -r '.value // 2200')
     local fid=$(curl -s "https://api.PharmacyCopilot.com/api/analytics/web-vitals/average?metric=FID&period=24h" | jq -r '.value // 85')
     local cls=$(curl -s "https://api.PharmacyCopilot.com/api/analytics/web-vitals/average?metric=CLS&period=24h" | jq -r '.value // 0.08')
     local ttfb=$(curl -s "https://api.PharmacyCopilot.com/api/analytics/web-vitals/average?metric=TTFB&period=24h" | jq -r '.value // 650')
->>>>>>> 4d0ddee1
     
     # Check thresholds
     local web_vitals_status="✅ GOOD"
@@ -211,11 +204,7 @@
         log_info "Testing endpoint: $endpoint"
         
         # Measure API latency
-<<<<<<< HEAD
-        local response=$(curl -w "%{http_code},%{time_total}" -s -o /dev/null "https://api.PharmaPilot.com$endpoint" || echo "000,999")
-=======
         local response=$(curl -w "%{http_code},%{time_total}" -s -o /dev/null "https://api.PharmacyCopilot.com$endpoint" || echo "000,999")
->>>>>>> 4d0ddee1
         local http_code=$(echo $response | cut -d',' -f1)
         local latency=$(echo $response | cut -d',' -f2)
         local latency_ms=$(echo "$latency * 1000" | bc -l | cut -d. -f1)
