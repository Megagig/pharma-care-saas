{
    "dashboard": {
        "id": null,
<<<<<<< HEAD
        "title": "PharmaPilot Workspace Subscription Monitoring",
        "tags": [
            "PharmaPilot",
=======
        "title": "PharmacyCopilot Workspace Subscription Monitoring",
        "tags": [
            "PharmacyCopilot",
>>>>>>> 4d0ddee1
            "workspace",
            "subscription",
            "rbac"
        ],
        "timezone": "browser",
        "panels": [
            {
                "id": 1,
                "title": "API Response Times",
                "type": "graph",
                "targets": [
                    {
<<<<<<< HEAD
                        "expr": "histogram_quantile(0.95, rate(http_request_duration_seconds_bucket{job=\"PharmaPilot-api\"}[5m]))",
                        "legendFormat": "95th percentile"
                    },
                    {
                        "expr": "histogram_quantile(0.50, rate(http_request_duration_seconds_bucket{job=\"PharmaPilot-api\"}[5m]))",
=======
                        "expr": "histogram_quantile(0.95, rate(http_request_duration_seconds_bucket{job=\"PharmacyCopilot-api\"}[5m]))",
                        "legendFormat": "95th percentile"
                    },
                    {
                        "expr": "histogram_quantile(0.50, rate(http_request_duration_seconds_bucket{job=\"PharmacyCopilot-api\"}[5m]))",
>>>>>>> 4d0ddee1
                        "legendFormat": "50th percentile"
                    }
                ],
                "yAxes": [
                    {
                        "label": "Response Time (seconds)",
                        "min": 0
                    }
                ],
                "gridPos": {
                    "h": 8,
                    "w": 12,
                    "x": 0,
                    "y": 0
                }
            },
            {
                "id": 2,
                "title": "API Request Rate",
                "type": "graph",
                "targets": [
                    {
<<<<<<< HEAD
                        "expr": "rate(http_requests_total{job=\"PharmaPilot-api\"}[5m])",
=======
                        "expr": "rate(http_requests_total{job=\"PharmacyCopilot-api\"}[5m])",
>>>>>>> 4d0ddee1
                        "legendFormat": "{{method}} {{endpoint}}"
                    }
                ],
                "yAxes": [
                    {
                        "label": "Requests per second",
                        "min": 0
                    }
                ],
                "gridPos": {
                    "h": 8,
                    "w": 12,
                    "x": 12,
                    "y": 0
                }
            },
            {
                "id": 3,
                "title": "Subscription Status Distribution",
                "type": "piechart",
                "targets": [
                    {
<<<<<<< HEAD
                        "expr": "PharmaPilot_subscriptions_total",
=======
                        "expr": "PharmacyCopilot_subscriptions_total",
>>>>>>> 4d0ddee1
                        "legendFormat": "{{status}}"
                    }
                ],
                "gridPos": {
                    "h": 8,
                    "w": 8,
                    "x": 0,
                    "y": 8
                }
            },
            {
                "id": 4,
                "title": "Active Workspaces",
                "type": "stat",
                "targets": [
                    {
<<<<<<< HEAD
                        "expr": "PharmaPilot_workspaces_active_total",
=======
                        "expr": "PharmacyCopilot_workspaces_active_total",
>>>>>>> 4d0ddee1
                        "legendFormat": "Active Workspaces"
                    }
                ],
                "fieldConfig": {
                    "defaults": {
                        "color": {
                            "mode": "thresholds"
                        },
                        "thresholds": {
                            "steps": [
                                {
                                    "color": "green",
                                    "value": null
                                },
                                {
                                    "color": "red",
                                    "value": 80
                                }
                            ]
                        }
                    }
                },
                "gridPos": {
                    "h": 4,
                    "w": 8,
                    "x": 8,
                    "y": 8
                }
            },
            {
                "id": 5,
                "title": "Trial Conversions",
                "type": "stat",
                "targets": [
                    {
<<<<<<< HEAD
                        "expr": "rate(PharmaPilot_trial_conversions_total[24h])",
=======
                        "expr": "rate(PharmacyCopilot_trial_conversions_total[24h])",
>>>>>>> 4d0ddee1
                        "legendFormat": "Daily Conversions"
                    }
                ],
                "fieldConfig": {
                    "defaults": {
                        "unit": "short",
                        "color": {
                            "mode": "thresholds"
                        },
                        "thresholds": {
                            "steps": [
                                {
                                    "color": "red",
                                    "value": null
                                },
                                {
                                    "color": "yellow",
                                    "value": 5
                                },
                                {
                                    "color": "green",
                                    "value": 10
                                }
                            ]
                        }
                    }
                },
                "gridPos": {
                    "h": 4,
                    "w": 8,
                    "x": 16,
                    "y": 8
                }
            },
            {
                "id": 6,
                "title": "Invitation Metrics",
                "type": "graph",
                "targets": [
                    {
<<<<<<< HEAD
                        "expr": "rate(PharmaPilot_invitations_sent_total[1h])",
                        "legendFormat": "Invitations Sent/hour"
                    },
                    {
                        "expr": "rate(PharmaPilot_invitations_accepted_total[1h])",
                        "legendFormat": "Invitations Accepted/hour"
                    },
                    {
                        "expr": "PharmaPilot_invitations_pending_total",
=======
                        "expr": "rate(PharmacyCopilot_invitations_sent_total[1h])",
                        "legendFormat": "Invitations Sent/hour"
                    },
                    {
                        "expr": "rate(PharmacyCopilot_invitations_accepted_total[1h])",
                        "legendFormat": "Invitations Accepted/hour"
                    },
                    {
                        "expr": "PharmacyCopilot_invitations_pending_total",
>>>>>>> 4d0ddee1
                        "legendFormat": "Pending Invitations"
                    }
                ],
                "yAxes": [
                    {
                        "label": "Count",
                        "min": 0
                    }
                ],
                "gridPos": {
                    "h": 8,
                    "w": 12,
                    "x": 0,
                    "y": 16
                }
            },
            {
                "id": 7,
                "title": "Usage Limit Violations",
                "type": "graph",
                "targets": [
                    {
<<<<<<< HEAD
                        "expr": "rate(PharmaPilot_usage_limit_violations_total[5m])",
=======
                        "expr": "rate(PharmacyCopilot_usage_limit_violations_total[5m])",
>>>>>>> 4d0ddee1
                        "legendFormat": "{{resource}} limit violations"
                    }
                ],
                "yAxes": [
                    {
                        "label": "Violations per second",
                        "min": 0
                    }
                ],
                "gridPos": {
                    "h": 8,
                    "w": 12,
                    "x": 12,
                    "y": 16
                }
            },
            {
                "id": 8,
                "title": "Database Connection Pool",
                "type": "graph",
                "targets": [
                    {
                        "expr": "mongodb_connections_current",
                        "legendFormat": "Current Connections"
                    },
                    {
                        "expr": "mongodb_connections_available",
                        "legendFormat": "Available Connections"
                    }
                ],
                "yAxes": [
                    {
                        "label": "Connections",
                        "min": 0
                    }
                ],
                "gridPos": {
                    "h": 8,
                    "w": 12,
                    "x": 0,
                    "y": 24
                }
            },
            {
                "id": 9,
                "title": "Email Delivery Status",
                "type": "graph",
                "targets": [
                    {
<<<<<<< HEAD
                        "expr": "rate(PharmaPilot_emails_sent_total[5m])",
=======
                        "expr": "rate(PharmacyCopilot_emails_sent_total[5m])",
>>>>>>> 4d0ddee1
                        "legendFormat": "{{status}} emails"
                    }
                ],
                "yAxes": [
                    {
                        "label": "Emails per second",
                        "min": 0
                    }
                ],
                "gridPos": {
                    "h": 8,
                    "w": 12,
                    "x": 12,
                    "y": 24
                }
            },
            {
                "id": 10,
                "title": "Memory Usage",
                "type": "graph",
                "targets": [
                    {
<<<<<<< HEAD
                        "expr": "process_resident_memory_bytes{job=\"PharmaPilot-api\"}",
                        "legendFormat": "{{instance}} RSS Memory"
                    },
                    {
                        "expr": "nodejs_heap_size_used_bytes{job=\"PharmaPilot-api\"}",
=======
                        "expr": "process_resident_memory_bytes{job=\"PharmacyCopilot-api\"}",
                        "legendFormat": "{{instance}} RSS Memory"
                    },
                    {
                        "expr": "nodejs_heap_size_used_bytes{job=\"PharmacyCopilot-api\"}",
>>>>>>> 4d0ddee1
                        "legendFormat": "{{instance}} Heap Used"
                    }
                ],
                "yAxes": [
                    {
                        "label": "Bytes",
                        "min": 0
                    }
                ],
                "gridPos": {
                    "h": 8,
                    "w": 12,
                    "x": 0,
                    "y": 32
                }
            },
            {
                "id": 11,
                "title": "Error Rate",
                "type": "graph",
                "targets": [
                    {
<<<<<<< HEAD
                        "expr": "rate(http_requests_total{job=\"PharmaPilot-api\",status=~\"4..|5..\"}[5m])",
=======
                        "expr": "rate(http_requests_total{job=\"PharmacyCopilot-api\",status=~\"4..|5..\"}[5m])",
>>>>>>> 4d0ddee1
                        "legendFormat": "{{status}} errors"
                    }
                ],
                "yAxes": [
                    {
                        "label": "Errors per second",
                        "min": 0
                    }
                ],
                "gridPos": {
                    "h": 8,
                    "w": 12,
                    "x": 12,
                    "y": 32
                }
            }
        ],
        "time": {
            "from": "now-1h",
            "to": "now"
        },
        "refresh": "30s",
        "schemaVersion": 27,
        "version": 1
    }
}<|MERGE_RESOLUTION|>--- conflicted
+++ resolved
@@ -1,15 +1,9 @@
 {
     "dashboard": {
         "id": null,
-<<<<<<< HEAD
-        "title": "PharmaPilot Workspace Subscription Monitoring",
-        "tags": [
-            "PharmaPilot",
-=======
         "title": "PharmacyCopilot Workspace Subscription Monitoring",
         "tags": [
             "PharmacyCopilot",
->>>>>>> 4d0ddee1
             "workspace",
             "subscription",
             "rbac"
@@ -22,19 +16,11 @@
                 "type": "graph",
                 "targets": [
                     {
-<<<<<<< HEAD
-                        "expr": "histogram_quantile(0.95, rate(http_request_duration_seconds_bucket{job=\"PharmaPilot-api\"}[5m]))",
-                        "legendFormat": "95th percentile"
-                    },
-                    {
-                        "expr": "histogram_quantile(0.50, rate(http_request_duration_seconds_bucket{job=\"PharmaPilot-api\"}[5m]))",
-=======
                         "expr": "histogram_quantile(0.95, rate(http_request_duration_seconds_bucket{job=\"PharmacyCopilot-api\"}[5m]))",
                         "legendFormat": "95th percentile"
                     },
                     {
                         "expr": "histogram_quantile(0.50, rate(http_request_duration_seconds_bucket{job=\"PharmacyCopilot-api\"}[5m]))",
->>>>>>> 4d0ddee1
                         "legendFormat": "50th percentile"
                     }
                 ],
@@ -57,11 +43,7 @@
                 "type": "graph",
                 "targets": [
                     {
-<<<<<<< HEAD
-                        "expr": "rate(http_requests_total{job=\"PharmaPilot-api\"}[5m])",
-=======
                         "expr": "rate(http_requests_total{job=\"PharmacyCopilot-api\"}[5m])",
->>>>>>> 4d0ddee1
                         "legendFormat": "{{method}} {{endpoint}}"
                     }
                 ],
@@ -84,11 +66,7 @@
                 "type": "piechart",
                 "targets": [
                     {
-<<<<<<< HEAD
-                        "expr": "PharmaPilot_subscriptions_total",
-=======
                         "expr": "PharmacyCopilot_subscriptions_total",
->>>>>>> 4d0ddee1
                         "legendFormat": "{{status}}"
                     }
                 ],
@@ -105,11 +83,7 @@
                 "type": "stat",
                 "targets": [
                     {
-<<<<<<< HEAD
-                        "expr": "PharmaPilot_workspaces_active_total",
-=======
                         "expr": "PharmacyCopilot_workspaces_active_total",
->>>>>>> 4d0ddee1
                         "legendFormat": "Active Workspaces"
                     }
                 ],
@@ -145,11 +119,7 @@
                 "type": "stat",
                 "targets": [
                     {
-<<<<<<< HEAD
-                        "expr": "rate(PharmaPilot_trial_conversions_total[24h])",
-=======
                         "expr": "rate(PharmacyCopilot_trial_conversions_total[24h])",
->>>>>>> 4d0ddee1
                         "legendFormat": "Daily Conversions"
                     }
                 ],
@@ -190,17 +160,6 @@
                 "type": "graph",
                 "targets": [
                     {
-<<<<<<< HEAD
-                        "expr": "rate(PharmaPilot_invitations_sent_total[1h])",
-                        "legendFormat": "Invitations Sent/hour"
-                    },
-                    {
-                        "expr": "rate(PharmaPilot_invitations_accepted_total[1h])",
-                        "legendFormat": "Invitations Accepted/hour"
-                    },
-                    {
-                        "expr": "PharmaPilot_invitations_pending_total",
-=======
                         "expr": "rate(PharmacyCopilot_invitations_sent_total[1h])",
                         "legendFormat": "Invitations Sent/hour"
                     },
@@ -210,7 +169,6 @@
                     },
                     {
                         "expr": "PharmacyCopilot_invitations_pending_total",
->>>>>>> 4d0ddee1
                         "legendFormat": "Pending Invitations"
                     }
                 ],
@@ -233,11 +191,7 @@
                 "type": "graph",
                 "targets": [
                     {
-<<<<<<< HEAD
-                        "expr": "rate(PharmaPilot_usage_limit_violations_total[5m])",
-=======
                         "expr": "rate(PharmacyCopilot_usage_limit_violations_total[5m])",
->>>>>>> 4d0ddee1
                         "legendFormat": "{{resource}} limit violations"
                     }
                 ],
@@ -287,11 +241,7 @@
                 "type": "graph",
                 "targets": [
                     {
-<<<<<<< HEAD
-                        "expr": "rate(PharmaPilot_emails_sent_total[5m])",
-=======
                         "expr": "rate(PharmacyCopilot_emails_sent_total[5m])",
->>>>>>> 4d0ddee1
                         "legendFormat": "{{status}} emails"
                     }
                 ],
@@ -314,19 +264,11 @@
                 "type": "graph",
                 "targets": [
                     {
-<<<<<<< HEAD
-                        "expr": "process_resident_memory_bytes{job=\"PharmaPilot-api\"}",
-                        "legendFormat": "{{instance}} RSS Memory"
-                    },
-                    {
-                        "expr": "nodejs_heap_size_used_bytes{job=\"PharmaPilot-api\"}",
-=======
                         "expr": "process_resident_memory_bytes{job=\"PharmacyCopilot-api\"}",
                         "legendFormat": "{{instance}} RSS Memory"
                     },
                     {
                         "expr": "nodejs_heap_size_used_bytes{job=\"PharmacyCopilot-api\"}",
->>>>>>> 4d0ddee1
                         "legendFormat": "{{instance}} Heap Used"
                     }
                 ],
@@ -349,11 +291,7 @@
                 "type": "graph",
                 "targets": [
                     {
-<<<<<<< HEAD
-                        "expr": "rate(http_requests_total{job=\"PharmaPilot-api\",status=~\"4..|5..\"}[5m])",
-=======
                         "expr": "rate(http_requests_total{job=\"PharmacyCopilot-api\",status=~\"4..|5..\"}[5m])",
->>>>>>> 4d0ddee1
                         "legendFormat": "{{status}} errors"
                     }
                 ],
