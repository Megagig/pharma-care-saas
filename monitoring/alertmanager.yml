--- conflicted
+++ resolved
@@ -1,16 +1,8 @@
-<<<<<<< HEAD
-# Alertmanager configuration for PharmaPilot notifications
-
-global:
-  smtp_smarthost: 'smtp.resend.com:587'
-  smtp_from: 'alerts@PharmaPilot.com'
-=======
 # Alertmanager configuration for PharmacyCopilot notifications
 
 global:
   smtp_smarthost: 'smtp.resend.com:587'
   smtp_from: 'alerts@PharmacyCopilot.com'
->>>>>>> 4d0ddee1
   smtp_auth_username: 'resend'
   smtp_auth_password: 'YOUR_RESEND_API_KEY'
 
@@ -27,11 +19,7 @@
       group_wait: 5s
       repeat_interval: 5m
     - match:
-<<<<<<< HEAD
-        service: PharmaPilot-api
-=======
         service: PharmacyCopilot-api
->>>>>>> 4d0ddee1
       receiver: 'api-team'
     - match:
         service: database
@@ -50,13 +38,8 @@
 
   - name: 'critical-alerts'
     email_configs:
-<<<<<<< HEAD
-      - to: 'critical-alerts@PharmaPilot.com'
-        subject: '[CRITICAL] PharmaPilot Alert: {{ .GroupLabels.alertname }}'
-=======
       - to: 'critical-alerts@PharmacyCopilot.com'
         subject: '[CRITICAL] PharmacyCopilot Alert: {{ .GroupLabels.alertname }}'
->>>>>>> 4d0ddee1
         body: |
           {{ range .Alerts }}
           Alert: {{ .Annotations.summary }}
@@ -82,13 +65,8 @@
 
   - name: 'api-team'
     email_configs:
-<<<<<<< HEAD
-      - to: 'api-team@PharmaPilot.com'
-        subject: '[API] PharmaPilot Alert: {{ .GroupLabels.alertname }}'
-=======
       - to: 'api-team@PharmacyCopilot.com'
         subject: '[API] PharmacyCopilot Alert: {{ .GroupLabels.alertname }}'
->>>>>>> 4d0ddee1
         body: |
           API Service Alert
 
@@ -98,11 +76,7 @@
           Started: {{ .StartsAt }}
           {{ end }}
 
-<<<<<<< HEAD
-          Dashboard: https://monitoring.PharmaPilot.com/d/api-dashboard
-=======
           Dashboard: https://monitoring.PharmacyCopilot.com/d/api-dashboard
->>>>>>> 4d0ddee1
     slack_configs:
       - api_url: 'YOUR_SLACK_WEBHOOK_URL'
         channel: '#api-alerts'
@@ -116,13 +90,8 @@
 
   - name: 'database-team'
     email_configs:
-<<<<<<< HEAD
-      - to: 'database-team@PharmaPilot.com'
-        subject: '[DATABASE] PharmaPilot Alert: {{ .GroupLabels.alertname }}'
-=======
       - to: 'database-team@PharmacyCopilot.com'
         subject: '[DATABASE] PharmacyCopilot Alert: {{ .GroupLabels.alertname }}'
->>>>>>> 4d0ddee1
         body: |
           Database Alert
 
@@ -132,24 +101,15 @@
           Started: {{ .StartsAt }}
           {{ end }}
 
-<<<<<<< HEAD
-          MongoDB Dashboard: https://monitoring.PharmaPilot.com/d/mongodb-dashboard
-=======
           MongoDB Dashboard: https://monitoring.PharmacyCopilot.com/d/mongodb-dashboard
->>>>>>> 4d0ddee1
     pagerduty_configs:
       - routing_key: 'YOUR_PAGERDUTY_INTEGRATION_KEY'
         description: 'Database Alert: {{ .GroupLabels.alertname }}'
 
   - name: 'security-team'
     email_configs:
-<<<<<<< HEAD
-      - to: 'security-team@PharmaPilot.com'
-        subject: '[SECURITY] PharmaPilot Alert: {{ .GroupLabels.alertname }}'
-=======
       - to: 'security-team@PharmacyCopilot.com'
         subject: '[SECURITY] PharmacyCopilot Alert: {{ .GroupLabels.alertname }}'
->>>>>>> 4d0ddee1
         body: |
           Security Alert - Immediate Attention Required
 
@@ -159,11 +119,7 @@
           Started: {{ .StartsAt }}
           {{ end }}
 
-<<<<<<< HEAD
-          Security Dashboard: https://monitoring.PharmaPilot.com/d/security-dashboard
-=======
           Security Dashboard: https://monitoring.PharmacyCopilot.com/d/security-dashboard
->>>>>>> 4d0ddee1
         headers:
           Priority: 'high'
     slack_configs:
