# AI Diagnostics & Therapeutics Module - Prometheus Alert Rules

groups:
  - name: ai_diagnostics_alerts
    rules:
      # AI Service Performance Alerts
      - alert: AIServiceHighLatency
        expr: histogram_quantile(0.95, rate(ai_diagnostics_request_duration_seconds_bucket{service="openrouter"}[5m])) > 20
        for: 2m
        labels:
          severity: warning
          service: ai-diagnostics
          component: ai-service
        annotations:
          summary: 'AI service experiencing high latency'
          description: '95th percentile AI request latency is {{ $value }}s, exceeding 20s threshold'
<<<<<<< HEAD
          runbook_url: 'https://docs.PharmaPilot.com/runbooks/ai-service-latency'
=======
          runbook_url: 'https://docs.PharmacyCopilot.com/runbooks/ai-service-latency'
>>>>>>> 4d0ddee1

      - alert: AIServiceFailureRate
        expr: rate(ai_diagnostics_requests_failed_total{service="openrouter"}[5m]) / rate(ai_diagnostics_requests_total{service="openrouter"}[5m]) > 0.05
        for: 1m
        labels:
          severity: critical
          service: ai-diagnostics
          component: ai-service
        annotations:
          summary: 'High AI service failure rate'
          description: 'AI service failure rate is {{ $value | humanizePercentage }}, exceeding 5% threshold'
<<<<<<< HEAD
          runbook_url: 'https://docs.PharmaPilot.com/runbooks/ai-service-failures'
=======
          runbook_url: 'https://docs.PharmacyCopilot.com/runbooks/ai-service-failures'
>>>>>>> 4d0ddee1

      - alert: AIServiceDown
        expr: up{job="ai-diagnostics-api", service="openrouter"} == 0
        for: 30s
        labels:
          severity: critical
          service: ai-diagnostics
          component: ai-service
        annotations:
          summary: 'AI service is unreachable'
          description: 'AI service has been unreachable for more than 30 seconds'
<<<<<<< HEAD
          runbook_url: 'https://docs.PharmaPilot.com/runbooks/ai-service-down'
=======
          runbook_url: 'https://docs.PharmacyCopilot.com/runbooks/ai-service-down'
>>>>>>> 4d0ddee1

      # Diagnostic Processing Alerts
      - alert: DiagnosticProcessingBacklog
        expr: ai_diagnostics_pending_requests > 50
        for: 5m
        labels:
          severity: warning
          service: ai-diagnostics
          component: processing
        annotations:
          summary: 'Diagnostic processing backlog detected'
          description: '{{ $value }} diagnostic requests are pending processing'
<<<<<<< HEAD
          runbook_url: 'https://docs.PharmaPilot.com/runbooks/diagnostic-backlog'
=======
          runbook_url: 'https://docs.PharmacyCopilot.com/runbooks/diagnostic-backlog'
>>>>>>> 4d0ddee1

      - alert: DiagnosticProcessingTimeout
        expr: rate(ai_diagnostics_timeouts_total[5m]) > 0.1
        for: 2m
        labels:
          severity: warning
          service: ai-diagnostics
          component: processing
        annotations:
          summary: 'High diagnostic processing timeout rate'
          description: 'Diagnostic processing timeout rate is {{ $value }} per second'
<<<<<<< HEAD
          runbook_url: 'https://docs.PharmaPilot.com/runbooks/diagnostic-timeouts'
=======
          runbook_url: 'https://docs.PharmacyCopilot.com/runbooks/diagnostic-timeouts'
>>>>>>> 4d0ddee1

      - alert: DiagnosticValidationFailures
        expr: rate(ai_diagnostics_validation_failures_total[5m]) > 0.05
        for: 2m
        labels:
          severity: warning
          service: ai-diagnostics
          component: validation
        annotations:
          summary: 'High diagnostic validation failure rate'
          description: 'Diagnostic validation failure rate is {{ $value }} per second'
<<<<<<< HEAD
          runbook_url: 'https://docs.PharmaPilot.com/runbooks/validation-failures'
=======
          runbook_url: 'https://docs.PharmacyCopilot.com/runbooks/validation-failures'
>>>>>>> 4d0ddee1

      # External API Alerts
      - alert: RxNormAPIFailures
        expr: rate(ai_diagnostics_external_api_failures_total{api="rxnorm"}[5m]) > 0.1
        for: 2m
        labels:
          severity: warning
          service: ai-diagnostics
          component: external-apis
        annotations:
          summary: 'RxNorm API experiencing failures'
          description: 'RxNorm API failure rate is {{ $value }} per second'
<<<<<<< HEAD
          runbook_url: 'https://docs.PharmaPilot.com/runbooks/rxnorm-api-failures'
=======
          runbook_url: 'https://docs.PharmacyCopilot.com/runbooks/rxnorm-api-failures'
>>>>>>> 4d0ddee1

      - alert: OpenFDAAPIFailures
        expr: rate(ai_diagnostics_external_api_failures_total{api="openfda"}[5m]) > 0.1
        for: 2m
        labels:
          severity: warning
          service: ai-diagnostics
          component: external-apis
        annotations:
          summary: 'OpenFDA API experiencing failures'
          description: 'OpenFDA API failure rate is {{ $value }} per second'
<<<<<<< HEAD
          runbook_url: 'https://docs.PharmaPilot.com/runbooks/openfda-api-failures'
=======
          runbook_url: 'https://docs.PharmacyCopilot.com/runbooks/openfda-api-failures'
>>>>>>> 4d0ddee1

      - alert: FHIRIntegrationFailures
        expr: rate(ai_diagnostics_fhir_failures_total[5m]) > 0.05
        for: 3m
        labels:
          severity: warning
          service: ai-diagnostics
          component: fhir-integration
        annotations:
          summary: 'FHIR integration experiencing failures'
          description: 'FHIR integration failure rate is {{ $value }} per second'
<<<<<<< HEAD
          runbook_url: 'https://docs.PharmaPilot.com/runbooks/fhir-failures'
=======
          runbook_url: 'https://docs.PharmacyCopilot.com/runbooks/fhir-failures'
>>>>>>> 4d0ddee1

      # Lab Integration Alerts
      - alert: LabResultProcessingErrors
        expr: rate(ai_diagnostics_lab_processing_errors_total[5m]) > 0.02
        for: 3m
        labels:
          severity: warning
          service: ai-diagnostics
          component: lab-integration
        annotations:
          summary: 'Lab result processing errors detected'
          description: 'Lab result processing error rate is {{ $value }} per second'
<<<<<<< HEAD
          runbook_url: 'https://docs.PharmaPilot.com/runbooks/lab-processing-errors'
=======
          runbook_url: 'https://docs.PharmacyCopilot.com/runbooks/lab-processing-errors'
>>>>>>> 4d0ddee1

      - alert: LabOrderCreationFailures
        expr: rate(ai_diagnostics_lab_order_failures_total[5m]) > 0.01
        for: 2m
        labels:
          severity: warning
          service: ai-diagnostics
          component: lab-integration
        annotations:
          summary: 'Lab order creation failures detected'
          description: 'Lab order creation failure rate is {{ $value }} per second'
<<<<<<< HEAD
          runbook_url: 'https://docs.PharmaPilot.com/runbooks/lab-order-failures'
=======
          runbook_url: 'https://docs.PharmacyCopilot.com/runbooks/lab-order-failures'
>>>>>>> 4d0ddee1

      # Security and Compliance Alerts
      - alert: UnauthorizedDiagnosticAccess
        expr: rate(ai_diagnostics_unauthorized_access_total[5m]) > 0.1
        for: 1m
        labels:
          severity: critical
          service: ai-diagnostics
          component: security
        annotations:
          summary: 'Unauthorized diagnostic access attempts detected'
          description: 'Unauthorized access rate is {{ $value }} attempts per second'
<<<<<<< HEAD
          runbook_url: 'https://docs.PharmaPilot.com/runbooks/unauthorized-access'
=======
          runbook_url: 'https://docs.PharmacyCopilot.com/runbooks/unauthorized-access'
>>>>>>> 4d0ddee1

      - alert: ConsentViolations
        expr: rate(ai_diagnostics_consent_violations_total[5m]) > 0
        for: 1m
        labels:
          severity: critical
          service: ai-diagnostics
          component: compliance
        annotations:
          summary: 'Patient consent violations detected'
          description: 'Consent violation rate is {{ $value }} per second'
<<<<<<< HEAD
          runbook_url: 'https://docs.PharmaPilot.com/runbooks/consent-violations'
=======
          runbook_url: 'https://docs.PharmacyCopilot.com/runbooks/consent-violations'
>>>>>>> 4d0ddee1

      - alert: AuditLogFailures
        expr: rate(ai_diagnostics_audit_log_failures_total[5m]) > 0
        for: 1m
        labels:
          severity: critical
          service: ai-diagnostics
          component: audit
        annotations:
          summary: 'Audit logging failures detected'
          description: 'Audit log failure rate is {{ $value }} per second'
<<<<<<< HEAD
          runbook_url: 'https://docs.PharmaPilot.com/runbooks/audit-log-failures'
=======
          runbook_url: 'https://docs.PharmacyCopilot.com/runbooks/audit-log-failures'
>>>>>>> 4d0ddee1

      # Performance and Resource Alerts
      - alert: DiagnosticMemoryUsageHigh
        expr: (container_memory_usage_bytes{pod=~"ai-diagnostics-api-.*"} / container_spec_memory_limit_bytes) > 0.9
        for: 2m
        labels:
          severity: warning
          service: ai-diagnostics
          component: resources
        annotations:
          summary: 'High memory usage in diagnostic service'
          description: 'Memory usage is {{ $value | humanizePercentage }} of limit'
<<<<<<< HEAD
          runbook_url: 'https://docs.PharmaPilot.com/runbooks/high-memory-usage'
=======
          runbook_url: 'https://docs.PharmacyCopilot.com/runbooks/high-memory-usage'
>>>>>>> 4d0ddee1

      - alert: DiagnosticCPUUsageHigh
        expr: rate(container_cpu_usage_seconds_total{pod=~"ai-diagnostics-api-.*"}[5m]) > 0.8
        for: 3m
        labels:
          severity: warning
          service: ai-diagnostics
          component: resources
        annotations:
          summary: 'High CPU usage in diagnostic service'
          description: 'CPU usage is {{ $value | humanizePercentage }} of limit'
<<<<<<< HEAD
          runbook_url: 'https://docs.PharmaPilot.com/runbooks/high-cpu-usage'

      - alert: DiagnosticDiskSpaceLow
        expr: (node_filesystem_avail_bytes{mountpoint="/var/log/PharmaPilot"} / node_filesystem_size_bytes{mountpoint="/var/log/PharmaPilot"}) < 0.1
=======
          runbook_url: 'https://docs.PharmacyCopilot.com/runbooks/high-cpu-usage'

      - alert: DiagnosticDiskSpaceLow
        expr: (node_filesystem_avail_bytes{mountpoint="/var/log/PharmacyCopilot"} / node_filesystem_size_bytes{mountpoint="/var/log/PharmacyCopilot"}) < 0.1
>>>>>>> 4d0ddee1
        for: 5m
        labels:
          severity: critical
          service: ai-diagnostics
          component: storage
        annotations:
          summary: 'Low disk space for diagnostic logs'
          description: 'Only {{ $value | humanizePercentage }} disk space remaining'
<<<<<<< HEAD
          runbook_url: 'https://docs.PharmaPilot.com/runbooks/low-disk-space'
=======
          runbook_url: 'https://docs.PharmacyCopilot.com/runbooks/low-disk-space'
>>>>>>> 4d0ddee1

      # Cache Performance Alerts
      - alert: DiagnosticCacheHitRateLow
        expr: ai_diagnostics_cache_hit_rate < 0.7
        for: 5m
        labels:
          severity: warning
          service: ai-diagnostics
          component: cache
        annotations:
          summary: 'Low cache hit rate for diagnostic data'
          description: 'Cache hit rate is {{ $value | humanizePercentage }}, below 70% threshold'
<<<<<<< HEAD
          runbook_url: 'https://docs.PharmaPilot.com/runbooks/low-cache-hit-rate'
=======
          runbook_url: 'https://docs.PharmacyCopilot.com/runbooks/low-cache-hit-rate'
>>>>>>> 4d0ddee1

      - alert: DiagnosticCacheConnectionFailures
        expr: rate(ai_diagnostics_cache_connection_failures_total[5m]) > 0.01
        for: 2m
        labels:
          severity: warning
          service: ai-diagnostics
          component: cache
        annotations:
          summary: 'Cache connection failures detected'
          description: 'Cache connection failure rate is {{ $value }} per second'
<<<<<<< HEAD
          runbook_url: 'https://docs.PharmaPilot.com/runbooks/cache-connection-failures'
=======
          runbook_url: 'https://docs.PharmacyCopilot.com/runbooks/cache-connection-failures'
>>>>>>> 4d0ddee1

      # Business Logic Alerts
      - alert: HighRiskDiagnosisDetected
        expr: increase(ai_diagnostics_high_risk_diagnoses_total[1h]) > 10
        for: 0s
        labels:
          severity: warning
          service: ai-diagnostics
          component: clinical
        annotations:
          summary: 'Unusual number of high-risk diagnoses detected'
          description: '{{ $value }} high-risk diagnoses detected in the last hour'
<<<<<<< HEAD
          runbook_url: 'https://docs.PharmaPilot.com/runbooks/high-risk-diagnoses'
=======
          runbook_url: 'https://docs.PharmacyCopilot.com/runbooks/high-risk-diagnoses'
>>>>>>> 4d0ddee1

      - alert: PharmacistOverrideRateHigh
        expr: rate(ai_diagnostics_pharmacist_overrides_total[1h]) / rate(ai_diagnostics_completed_total[1h]) > 0.3
        for: 10m
        labels:
          severity: warning
          service: ai-diagnostics
          component: clinical
        annotations:
          summary: 'High pharmacist override rate detected'
          description: 'Pharmacist override rate is {{ $value | humanizePercentage }}, exceeding 30% threshold'
<<<<<<< HEAD
          runbook_url: 'https://docs.PharmaPilot.com/runbooks/high-override-rate'
=======
          runbook_url: 'https://docs.PharmacyCopilot.com/runbooks/high-override-rate'
>>>>>>> 4d0ddee1

      - alert: ReferralRateSpike
        expr: rate(ai_diagnostics_referrals_created_total[1h]) > rate(ai_diagnostics_referrals_created_total[24h] offset 24h) * 2
        for: 15m
        labels:
          severity: warning
          service: ai-diagnostics
          component: clinical
        annotations:
          summary: 'Unusual spike in referral rate detected'
          description: 'Referral rate is {{ $value }}x higher than yesterday'
<<<<<<< HEAD
          runbook_url: 'https://docs.PharmaPilot.com/runbooks/referral-rate-spike'
=======
          runbook_url: 'https://docs.PharmacyCopilot.com/runbooks/referral-rate-spike'
>>>>>>> 4d0ddee1

  - name: ai_diagnostics_sla_alerts
    rules:
      # SLA Alerts
      - alert: DiagnosticSLAViolation
        expr: (rate(ai_diagnostics_requests_total[5m]) - rate(ai_diagnostics_successful_requests_total[5m])) / rate(ai_diagnostics_requests_total[5m]) > 0.01
        for: 5m
        labels:
          severity: critical
          service: ai-diagnostics
          component: sla
        annotations:
          summary: 'Diagnostic service SLA violation'
          description: 'Service availability is {{ $value | humanizePercentage }}, below 99% SLA'
<<<<<<< HEAD
          runbook_url: 'https://docs.PharmaPilot.com/runbooks/sla-violation'
=======
          runbook_url: 'https://docs.PharmacyCopilot.com/runbooks/sla-violation'
>>>>>>> 4d0ddee1

      - alert: DiagnosticResponseTimeSLAViolation
        expr: histogram_quantile(0.95, rate(ai_diagnostics_request_duration_seconds_bucket[5m])) > 30
        for: 3m
        labels:
          severity: warning
          service: ai-diagnostics
          component: sla
        annotations:
          summary: 'Diagnostic response time SLA violation'
          description: '95th percentile response time is {{ $value }}s, exceeding 30s SLA'
<<<<<<< HEAD
          runbook_url: 'https://docs.PharmaPilot.com/runbooks/response-time-sla'
=======
          runbook_url: 'https://docs.PharmacyCopilot.com/runbooks/response-time-sla'
>>>>>>> 4d0ddee1
<|MERGE_RESOLUTION|>--- conflicted
+++ resolved
@@ -14,11 +14,7 @@
         annotations:
           summary: 'AI service experiencing high latency'
           description: '95th percentile AI request latency is {{ $value }}s, exceeding 20s threshold'
-<<<<<<< HEAD
-          runbook_url: 'https://docs.PharmaPilot.com/runbooks/ai-service-latency'
-=======
           runbook_url: 'https://docs.PharmacyCopilot.com/runbooks/ai-service-latency'
->>>>>>> 4d0ddee1
 
       - alert: AIServiceFailureRate
         expr: rate(ai_diagnostics_requests_failed_total{service="openrouter"}[5m]) / rate(ai_diagnostics_requests_total{service="openrouter"}[5m]) > 0.05
@@ -30,11 +26,7 @@
         annotations:
           summary: 'High AI service failure rate'
           description: 'AI service failure rate is {{ $value | humanizePercentage }}, exceeding 5% threshold'
-<<<<<<< HEAD
-          runbook_url: 'https://docs.PharmaPilot.com/runbooks/ai-service-failures'
-=======
           runbook_url: 'https://docs.PharmacyCopilot.com/runbooks/ai-service-failures'
->>>>>>> 4d0ddee1
 
       - alert: AIServiceDown
         expr: up{job="ai-diagnostics-api", service="openrouter"} == 0
@@ -46,11 +38,7 @@
         annotations:
           summary: 'AI service is unreachable'
           description: 'AI service has been unreachable for more than 30 seconds'
-<<<<<<< HEAD
-          runbook_url: 'https://docs.PharmaPilot.com/runbooks/ai-service-down'
-=======
           runbook_url: 'https://docs.PharmacyCopilot.com/runbooks/ai-service-down'
->>>>>>> 4d0ddee1
 
       # Diagnostic Processing Alerts
       - alert: DiagnosticProcessingBacklog
@@ -63,11 +51,7 @@
         annotations:
           summary: 'Diagnostic processing backlog detected'
           description: '{{ $value }} diagnostic requests are pending processing'
-<<<<<<< HEAD
-          runbook_url: 'https://docs.PharmaPilot.com/runbooks/diagnostic-backlog'
-=======
           runbook_url: 'https://docs.PharmacyCopilot.com/runbooks/diagnostic-backlog'
->>>>>>> 4d0ddee1
 
       - alert: DiagnosticProcessingTimeout
         expr: rate(ai_diagnostics_timeouts_total[5m]) > 0.1
@@ -79,11 +63,7 @@
         annotations:
           summary: 'High diagnostic processing timeout rate'
           description: 'Diagnostic processing timeout rate is {{ $value }} per second'
-<<<<<<< HEAD
-          runbook_url: 'https://docs.PharmaPilot.com/runbooks/diagnostic-timeouts'
-=======
           runbook_url: 'https://docs.PharmacyCopilot.com/runbooks/diagnostic-timeouts'
->>>>>>> 4d0ddee1
 
       - alert: DiagnosticValidationFailures
         expr: rate(ai_diagnostics_validation_failures_total[5m]) > 0.05
@@ -95,11 +75,7 @@
         annotations:
           summary: 'High diagnostic validation failure rate'
           description: 'Diagnostic validation failure rate is {{ $value }} per second'
-<<<<<<< HEAD
-          runbook_url: 'https://docs.PharmaPilot.com/runbooks/validation-failures'
-=======
           runbook_url: 'https://docs.PharmacyCopilot.com/runbooks/validation-failures'
->>>>>>> 4d0ddee1
 
       # External API Alerts
       - alert: RxNormAPIFailures
@@ -112,11 +88,7 @@
         annotations:
           summary: 'RxNorm API experiencing failures'
           description: 'RxNorm API failure rate is {{ $value }} per second'
-<<<<<<< HEAD
-          runbook_url: 'https://docs.PharmaPilot.com/runbooks/rxnorm-api-failures'
-=======
           runbook_url: 'https://docs.PharmacyCopilot.com/runbooks/rxnorm-api-failures'
->>>>>>> 4d0ddee1
 
       - alert: OpenFDAAPIFailures
         expr: rate(ai_diagnostics_external_api_failures_total{api="openfda"}[5m]) > 0.1
@@ -128,11 +100,7 @@
         annotations:
           summary: 'OpenFDA API experiencing failures'
           description: 'OpenFDA API failure rate is {{ $value }} per second'
-<<<<<<< HEAD
-          runbook_url: 'https://docs.PharmaPilot.com/runbooks/openfda-api-failures'
-=======
           runbook_url: 'https://docs.PharmacyCopilot.com/runbooks/openfda-api-failures'
->>>>>>> 4d0ddee1
 
       - alert: FHIRIntegrationFailures
         expr: rate(ai_diagnostics_fhir_failures_total[5m]) > 0.05
@@ -144,11 +112,7 @@
         annotations:
           summary: 'FHIR integration experiencing failures'
           description: 'FHIR integration failure rate is {{ $value }} per second'
-<<<<<<< HEAD
-          runbook_url: 'https://docs.PharmaPilot.com/runbooks/fhir-failures'
-=======
           runbook_url: 'https://docs.PharmacyCopilot.com/runbooks/fhir-failures'
->>>>>>> 4d0ddee1
 
       # Lab Integration Alerts
       - alert: LabResultProcessingErrors
@@ -161,11 +125,7 @@
         annotations:
           summary: 'Lab result processing errors detected'
           description: 'Lab result processing error rate is {{ $value }} per second'
-<<<<<<< HEAD
-          runbook_url: 'https://docs.PharmaPilot.com/runbooks/lab-processing-errors'
-=======
           runbook_url: 'https://docs.PharmacyCopilot.com/runbooks/lab-processing-errors'
->>>>>>> 4d0ddee1
 
       - alert: LabOrderCreationFailures
         expr: rate(ai_diagnostics_lab_order_failures_total[5m]) > 0.01
@@ -177,11 +137,7 @@
         annotations:
           summary: 'Lab order creation failures detected'
           description: 'Lab order creation failure rate is {{ $value }} per second'
-<<<<<<< HEAD
-          runbook_url: 'https://docs.PharmaPilot.com/runbooks/lab-order-failures'
-=======
           runbook_url: 'https://docs.PharmacyCopilot.com/runbooks/lab-order-failures'
->>>>>>> 4d0ddee1
 
       # Security and Compliance Alerts
       - alert: UnauthorizedDiagnosticAccess
@@ -194,11 +150,7 @@
         annotations:
           summary: 'Unauthorized diagnostic access attempts detected'
           description: 'Unauthorized access rate is {{ $value }} attempts per second'
-<<<<<<< HEAD
-          runbook_url: 'https://docs.PharmaPilot.com/runbooks/unauthorized-access'
-=======
           runbook_url: 'https://docs.PharmacyCopilot.com/runbooks/unauthorized-access'
->>>>>>> 4d0ddee1
 
       - alert: ConsentViolations
         expr: rate(ai_diagnostics_consent_violations_total[5m]) > 0
@@ -210,11 +162,7 @@
         annotations:
           summary: 'Patient consent violations detected'
           description: 'Consent violation rate is {{ $value }} per second'
-<<<<<<< HEAD
-          runbook_url: 'https://docs.PharmaPilot.com/runbooks/consent-violations'
-=======
           runbook_url: 'https://docs.PharmacyCopilot.com/runbooks/consent-violations'
->>>>>>> 4d0ddee1
 
       - alert: AuditLogFailures
         expr: rate(ai_diagnostics_audit_log_failures_total[5m]) > 0
@@ -226,11 +174,7 @@
         annotations:
           summary: 'Audit logging failures detected'
           description: 'Audit log failure rate is {{ $value }} per second'
-<<<<<<< HEAD
-          runbook_url: 'https://docs.PharmaPilot.com/runbooks/audit-log-failures'
-=======
           runbook_url: 'https://docs.PharmacyCopilot.com/runbooks/audit-log-failures'
->>>>>>> 4d0ddee1
 
       # Performance and Resource Alerts
       - alert: DiagnosticMemoryUsageHigh
@@ -243,11 +187,7 @@
         annotations:
           summary: 'High memory usage in diagnostic service'
           description: 'Memory usage is {{ $value | humanizePercentage }} of limit'
-<<<<<<< HEAD
-          runbook_url: 'https://docs.PharmaPilot.com/runbooks/high-memory-usage'
-=======
           runbook_url: 'https://docs.PharmacyCopilot.com/runbooks/high-memory-usage'
->>>>>>> 4d0ddee1
 
       - alert: DiagnosticCPUUsageHigh
         expr: rate(container_cpu_usage_seconds_total{pod=~"ai-diagnostics-api-.*"}[5m]) > 0.8
@@ -259,17 +199,10 @@
         annotations:
           summary: 'High CPU usage in diagnostic service'
           description: 'CPU usage is {{ $value | humanizePercentage }} of limit'
-<<<<<<< HEAD
-          runbook_url: 'https://docs.PharmaPilot.com/runbooks/high-cpu-usage'
-
-      - alert: DiagnosticDiskSpaceLow
-        expr: (node_filesystem_avail_bytes{mountpoint="/var/log/PharmaPilot"} / node_filesystem_size_bytes{mountpoint="/var/log/PharmaPilot"}) < 0.1
-=======
           runbook_url: 'https://docs.PharmacyCopilot.com/runbooks/high-cpu-usage'
 
       - alert: DiagnosticDiskSpaceLow
         expr: (node_filesystem_avail_bytes{mountpoint="/var/log/PharmacyCopilot"} / node_filesystem_size_bytes{mountpoint="/var/log/PharmacyCopilot"}) < 0.1
->>>>>>> 4d0ddee1
         for: 5m
         labels:
           severity: critical
@@ -278,11 +211,7 @@
         annotations:
           summary: 'Low disk space for diagnostic logs'
           description: 'Only {{ $value | humanizePercentage }} disk space remaining'
-<<<<<<< HEAD
-          runbook_url: 'https://docs.PharmaPilot.com/runbooks/low-disk-space'
-=======
           runbook_url: 'https://docs.PharmacyCopilot.com/runbooks/low-disk-space'
->>>>>>> 4d0ddee1
 
       # Cache Performance Alerts
       - alert: DiagnosticCacheHitRateLow
@@ -295,11 +224,7 @@
         annotations:
           summary: 'Low cache hit rate for diagnostic data'
           description: 'Cache hit rate is {{ $value | humanizePercentage }}, below 70% threshold'
-<<<<<<< HEAD
-          runbook_url: 'https://docs.PharmaPilot.com/runbooks/low-cache-hit-rate'
-=======
           runbook_url: 'https://docs.PharmacyCopilot.com/runbooks/low-cache-hit-rate'
->>>>>>> 4d0ddee1
 
       - alert: DiagnosticCacheConnectionFailures
         expr: rate(ai_diagnostics_cache_connection_failures_total[5m]) > 0.01
@@ -311,11 +236,7 @@
         annotations:
           summary: 'Cache connection failures detected'
           description: 'Cache connection failure rate is {{ $value }} per second'
-<<<<<<< HEAD
-          runbook_url: 'https://docs.PharmaPilot.com/runbooks/cache-connection-failures'
-=======
           runbook_url: 'https://docs.PharmacyCopilot.com/runbooks/cache-connection-failures'
->>>>>>> 4d0ddee1
 
       # Business Logic Alerts
       - alert: HighRiskDiagnosisDetected
@@ -328,11 +249,7 @@
         annotations:
           summary: 'Unusual number of high-risk diagnoses detected'
           description: '{{ $value }} high-risk diagnoses detected in the last hour'
-<<<<<<< HEAD
-          runbook_url: 'https://docs.PharmaPilot.com/runbooks/high-risk-diagnoses'
-=======
           runbook_url: 'https://docs.PharmacyCopilot.com/runbooks/high-risk-diagnoses'
->>>>>>> 4d0ddee1
 
       - alert: PharmacistOverrideRateHigh
         expr: rate(ai_diagnostics_pharmacist_overrides_total[1h]) / rate(ai_diagnostics_completed_total[1h]) > 0.3
@@ -344,11 +261,7 @@
         annotations:
           summary: 'High pharmacist override rate detected'
           description: 'Pharmacist override rate is {{ $value | humanizePercentage }}, exceeding 30% threshold'
-<<<<<<< HEAD
-          runbook_url: 'https://docs.PharmaPilot.com/runbooks/high-override-rate'
-=======
           runbook_url: 'https://docs.PharmacyCopilot.com/runbooks/high-override-rate'
->>>>>>> 4d0ddee1
 
       - alert: ReferralRateSpike
         expr: rate(ai_diagnostics_referrals_created_total[1h]) > rate(ai_diagnostics_referrals_created_total[24h] offset 24h) * 2
@@ -360,11 +273,7 @@
         annotations:
           summary: 'Unusual spike in referral rate detected'
           description: 'Referral rate is {{ $value }}x higher than yesterday'
-<<<<<<< HEAD
-          runbook_url: 'https://docs.PharmaPilot.com/runbooks/referral-rate-spike'
-=======
           runbook_url: 'https://docs.PharmacyCopilot.com/runbooks/referral-rate-spike'
->>>>>>> 4d0ddee1
 
   - name: ai_diagnostics_sla_alerts
     rules:
@@ -379,11 +288,7 @@
         annotations:
           summary: 'Diagnostic service SLA violation'
           description: 'Service availability is {{ $value | humanizePercentage }}, below 99% SLA'
-<<<<<<< HEAD
-          runbook_url: 'https://docs.PharmaPilot.com/runbooks/sla-violation'
-=======
           runbook_url: 'https://docs.PharmacyCopilot.com/runbooks/sla-violation'
->>>>>>> 4d0ddee1
 
       - alert: DiagnosticResponseTimeSLAViolation
         expr: histogram_quantile(0.95, rate(ai_diagnostics_request_duration_seconds_bucket[5m])) > 30
@@ -395,8 +300,4 @@
         annotations:
           summary: 'Diagnostic response time SLA violation'
           description: '95th percentile response time is {{ $value }}s, exceeding 30s SLA'
-<<<<<<< HEAD
-          runbook_url: 'https://docs.PharmaPilot.com/runbooks/response-time-sla'
-=======
-          runbook_url: 'https://docs.PharmacyCopilot.com/runbooks/response-time-sla'
->>>>>>> 4d0ddee1
+          runbook_url: 'https://docs.PharmacyCopilot.com/runbooks/response-time-sla'