--- conflicted
+++ resolved
@@ -1,18 +1,10 @@
-<<<<<<< HEAD
-# Prometheus Configuration for PharmaPilot SaaS Settings Module
-=======
 # Prometheus Configuration for PharmacyCopilot SaaS Settings Module
->>>>>>> 4d0ddee1
 
 global:
   scrape_interval: 15s
   evaluation_interval: 15s
   external_labels:
-<<<<<<< HEAD
-    monitor: 'PharmaPilot-saas-monitor'
-=======
     monitor: 'PharmacyCopilot-saas-monitor'
->>>>>>> 4d0ddee1
     environment: 'production'
 
 # Alertmanager configuration
@@ -35,13 +27,8 @@
     scrape_interval: 30s
     metrics_path: /metrics
 
-<<<<<<< HEAD
-  # PharmaPilot SaaS Settings Application
-  - job_name: 'PharmaPilot-saas-app'
-=======
   # PharmacyCopilot SaaS Settings Application
   - job_name: 'PharmacyCopilot-saas-app'
->>>>>>> 4d0ddee1
     static_configs:
       - targets: ['app:3000']
     scrape_interval: 15s
@@ -98,13 +85,8 @@
       module: [http_2xx]
     static_configs:
       - targets:
-<<<<<<< HEAD
-        - https://admin.PharmaPilot.com/health
-        - https://api.PharmaPilot.com/health
-=======
         - https://admin.PharmacyCopilot.com/health
         - https://api.PharmacyCopilot.com/health
->>>>>>> 4d0ddee1
     relabel_configs:
       - source_labels: [__address__]
         target_label: __param_target
@@ -114,11 +96,7 @@
         replacement: blackbox-exporter:9115
 
   # Custom Application Metrics
-<<<<<<< HEAD
-  - job_name: 'PharmaPilot-custom-metrics'
-=======
   - job_name: 'PharmacyCopilot-custom-metrics'
->>>>>>> 4d0ddee1
     static_configs:
       - targets: ['app:9464']
     scrape_interval: 30s
@@ -127,15 +105,9 @@
 
 # Remote write configuration (for long-term storage)
 remote_write:
-<<<<<<< HEAD
-  - url: "https://prometheus-remote-write.PharmaPilot.com/api/v1/write"
-    basic_auth:
-      username: "PharmaPilot"
-=======
   - url: "https://prometheus-remote-write.PharmacyCopilot.com/api/v1/write"
     basic_auth:
       username: "PharmacyCopilot"
->>>>>>> 4d0ddee1
       password: "remote_write_password"
     write_relabel_configs:
       - source_labels: [__name__]
