<!DOCTYPE html>
<html lang="en">
  <head>
    <meta charset="UTF-8" />
    <meta name="viewport" content="width=device-width, initial-scale=1.0" />
<<<<<<< HEAD
    <title>PharmaPilot Admin Dashboard</title>
=======
    <title>PharmacyCopilot Admin Dashboard</title>
>>>>>>> 4d0ddee1
    <style>
      * {
        margin: 0;
        padding: 0;
        box-sizing: border-box;
      }

      body {
        font-family: -apple-system, BlinkMacSystemFont, 'Segoe UI', Roboto,
          sans-serif;
        background-color: #f5f5f5;
        color: #333;
      }

      .header {
        background: linear-gradient(135deg, #667eea 0%, #764ba2 100%);
        color: white;
        padding: 1rem 2rem;
        box-shadow: 0 2px 10px rgba(0, 0, 0, 0.1);
      }

      .header h1 {
        font-size: 1.8rem;
        font-weight: 600;
      }

      .header p {
        opacity: 0.9;
        margin-top: 0.5rem;
      }

      .container {
        max-width: 1200px;
        margin: 0 auto;
        padding: 2rem;
      }

      .stats-grid {
        display: grid;
        grid-template-columns: repeat(auto-fit, minmax(250px, 1fr));
        gap: 1.5rem;
        margin-bottom: 2rem;
      }

      .stat-card {
        background: white;
        padding: 1.5rem;
        border-radius: 10px;
        box-shadow: 0 2px 10px rgba(0, 0, 0, 0.1);
        border-left: 4px solid #667eea;
      }

      .stat-card h3 {
        color: #666;
        font-size: 0.9rem;
        text-transform: uppercase;
        letter-spacing: 0.5px;
        margin-bottom: 0.5rem;
      }

      .stat-card .value {
        font-size: 2rem;
        font-weight: 700;
        color: #333;
        margin-bottom: 0.5rem;
      }

      .stat-card .change {
        font-size: 0.85rem;
        color: #28a745;
      }

      .stat-card .change.negative {
        color: #dc3545;
      }

      .content-grid {
        display: grid;
        grid-template-columns: 2fr 1fr;
        gap: 2rem;
        margin-bottom: 2rem;
      }

      .card {
        background: white;
        border-radius: 10px;
        box-shadow: 0 2px 10px rgba(0, 0, 0, 0.1);
        overflow: hidden;
      }

      .card-header {
        padding: 1.5rem;
        border-bottom: 1px solid #eee;
        background: #f8f9fa;
      }

      .card-header h2 {
        font-size: 1.2rem;
        color: #333;
      }

      .card-body {
        padding: 1.5rem;
      }

      .table {
        width: 100%;
        border-collapse: collapse;
      }

      .table th,
      .table td {
        padding: 0.75rem;
        text-align: left;
        border-bottom: 1px solid #eee;
      }

      .table th {
        background: #f8f9fa;
        font-weight: 600;
        color: #666;
        font-size: 0.85rem;
        text-transform: uppercase;
        letter-spacing: 0.5px;
      }

      .table tbody tr:hover {
        background: #f8f9fa;
      }

      .status {
        padding: 0.25rem 0.75rem;
        border-radius: 20px;
        font-size: 0.75rem;
        font-weight: 600;
        text-transform: uppercase;
      }

      .status.active {
        background: #d4edda;
        color: #155724;
      }

      .status.trial {
        background: #fff3cd;
        color: #856404;
      }

      .status.expired {
        background: #f8d7da;
        color: #721c24;
      }

      .status.pending {
        background: #cce5ff;
        color: #004085;
      }

      .btn {
        padding: 0.5rem 1rem;
        border: none;
        border-radius: 5px;
        cursor: pointer;
        font-size: 0.85rem;
        font-weight: 500;
        text-decoration: none;
        display: inline-block;
        transition: all 0.2s;
      }

      .btn-primary {
        background: #667eea;
        color: white;
      }

      .btn-primary:hover {
        background: #5a6fd8;
      }

      .btn-danger {
        background: #dc3545;
        color: white;
      }

      .btn-danger:hover {
        background: #c82333;
      }

      .btn-sm {
        padding: 0.25rem 0.5rem;
        font-size: 0.75rem;
      }

      .alert {
        padding: 1rem;
        border-radius: 5px;
        margin-bottom: 1rem;
      }

      .alert-warning {
        background: #fff3cd;
        color: #856404;
        border: 1px solid #ffeaa7;
      }

      .alert-danger {
        background: #f8d7da;
        color: #721c24;
        border: 1px solid #f5c6cb;
      }

      .loading {
        text-align: center;
        padding: 2rem;
        color: #666;
      }

      .error {
        text-align: center;
        padding: 2rem;
        color: #dc3545;
      }

      .actions {
        display: flex;
        gap: 0.5rem;
      }

      .search-box {
        width: 100%;
        padding: 0.75rem;
        border: 1px solid #ddd;
        border-radius: 5px;
        margin-bottom: 1rem;
      }

      .filters {
        display: flex;
        gap: 1rem;
        margin-bottom: 1rem;
        flex-wrap: wrap;
      }

      .filter-select {
        padding: 0.5rem;
        border: 1px solid #ddd;
        border-radius: 5px;
        background: white;
      }

      @media (max-width: 768px) {
        .content-grid {
          grid-template-columns: 1fr;
        }

        .container {
          padding: 1rem;
        }

        .stats-grid {
          grid-template-columns: 1fr;
        }
      }
    </style>
  </head>
  <body>
    <div class="header">
<<<<<<< HEAD
      <h1>🏥 PharmaPilot Admin Dashboard</h1>
=======
      <h1>🏥 PharmacyCopilot Admin Dashboard</h1>
>>>>>>> 4d0ddee1
      <p>Workspace Subscription & RBAC Management</p>
    </div>

    <div class="container">
      <!-- Statistics Overview -->
      <div class="stats-grid" id="statsGrid">
        <div class="stat-card">
          <h3>Total Workspaces</h3>
          <div class="value" id="totalWorkspaces">-</div>
          <div class="change" id="workspaceChange">Loading...</div>
        </div>
        <div class="stat-card">
          <h3>Active Subscriptions</h3>
          <div class="value" id="activeSubscriptions">-</div>
          <div class="change" id="subscriptionChange">Loading...</div>
        </div>
        <div class="stat-card">
          <h3>Total Users</h3>
          <div class="value" id="totalUsers">-</div>
          <div class="change" id="userChange">Loading...</div>
        </div>
        <div class="stat-card">
          <h3>Pending Invitations</h3>
          <div class="value" id="pendingInvitations">-</div>
          <div class="change" id="invitationChange">Loading...</div>
        </div>
      </div>

      <!-- Alerts -->
      <div id="alertsContainer"></div>

      <!-- Main Content -->
      <div class="content-grid">
        <!-- Workspaces Table -->
        <div class="card">
          <div class="card-header">
            <h2>Recent Workspaces</h2>
          </div>
          <div class="card-body">
            <div class="filters">
              <input
                type="text"
                class="search-box"
                id="workspaceSearch"
                placeholder="Search workspaces..."
              />
              <select class="filter-select" id="statusFilter">
                <option value="">All Statuses</option>
                <option value="active">Active</option>
                <option value="trial">Trial</option>
                <option value="expired">Expired</option>
              </select>
              <button class="btn btn-primary" onclick="refreshWorkspaces()">
                Refresh
              </button>
            </div>
            <div id="workspacesTable">
              <div class="loading">Loading workspaces...</div>
            </div>
          </div>
        </div>

        <!-- System Health -->
        <div class="card">
          <div class="card-header">
            <h2>System Health</h2>
          </div>
          <div class="card-body" id="systemHealth">
            <div class="loading">Loading system health...</div>
          </div>
        </div>
      </div>

      <!-- Invitations Table -->
      <div class="card">
        <div class="card-header">
          <h2>Recent Invitations</h2>
        </div>
        <div class="card-body">
          <div class="filters">
            <input
              type="text"
              class="search-box"
              id="invitationSearch"
              placeholder="Search invitations..."
            />
            <select class="filter-select" id="invitationStatusFilter">
              <option value="">All Statuses</option>
              <option value="active">Active</option>
              <option value="used">Used</option>
              <option value="expired">Expired</option>
              <option value="canceled">Canceled</option>
            </select>
            <button class="btn btn-primary" onclick="refreshInvitations()">
              Refresh
            </button>
          </div>
          <div id="invitationsTable">
            <div class="loading">Loading invitations...</div>
          </div>
        </div>
      </div>
    </div>

    <script>
      // Configuration
      const API_BASE_URL = 'http://localhost:5000/api';
      let authToken = localStorage.getItem('adminToken');

      // Utility functions
      function formatDate(dateString) {
        return new Date(dateString).toLocaleString();
      }

      function formatCurrency(amount) {
        return new Intl.NumberFormat('en-NG', {
          style: 'currency',
          currency: 'NGN',
        }).format(amount);
      }

      function showError(message) {
        const alertsContainer = document.getElementById('alertsContainer');
        alertsContainer.innerHTML = `
                <div class="alert alert-danger">
                    <strong>Error:</strong> ${message}
                </div>
            `;
      }

      function showWarning(message) {
        const alertsContainer = document.getElementById('alertsContainer');
        alertsContainer.innerHTML = `
                <div class="alert alert-warning">
                    <strong>Warning:</strong> ${message}
                </div>
            `;
      }

      // API functions
      async function apiCall(endpoint, options = {}) {
        try {
          const response = await fetch(`${API_BASE_URL}${endpoint}`, {
            ...options,
            headers: {
              'Content-Type': 'application/json',
              Authorization: `Bearer ${authToken}`,
              ...options.headers,
            },
          });

          if (response.status === 401) {
            showError('Authentication required. Please login as admin.');
            return null;
          }

          if (!response.ok) {
            throw new Error(`HTTP ${response.status}: ${response.statusText}`);
          }

          return await response.json();
        } catch (error) {
          console.error('API call failed:', error);
          showError(`API call failed: ${error.message}`);
          return null;
        }
      }

      // Load dashboard data
      async function loadDashboard() {
        try {
          // Load overview data
          const overview = await apiCall('/admin/dashboard/overview');
          if (overview && overview.success) {
            updateStats(overview.data);
            updateAlerts(overview.data.alerts);
          }

          // Load workspaces
          await loadWorkspaces();

          // Load invitations
          await loadInvitations();

          // Load system health
          await loadSystemHealth();
        } catch (error) {
          console.error('Failed to load dashboard:', error);
          showError('Failed to load dashboard data');
        }
      }

      function updateStats(data) {
        document.getElementById('totalWorkspaces').textContent =
          data.summary.workspaces.total;
        document.getElementById('activeSubscriptions').textContent =
          data.summary.subscriptions.active;
        document.getElementById('totalUsers').textContent =
          data.summary.users.total;
        document.getElementById('pendingInvitations').textContent =
          data.summary.invitations.pending;

        // Update growth indicators
        const workspaceGrowth = data.summary.workspaces.growth || 0;
        const userGrowth = data.summary.users.growth || 0;

        document.getElementById('workspaceChange').textContent = `${
          workspaceGrowth > 0 ? '+' : ''
        }${workspaceGrowth.toFixed(1)}% this month`;
        document.getElementById('workspaceChange').className =
          workspaceGrowth >= 0 ? 'change' : 'change negative';

        document.getElementById('userChange').textContent = `${
          userGrowth > 0 ? '+' : ''
        }${userGrowth.toFixed(1)}% this month`;
        document.getElementById('userChange').className =
          userGrowth >= 0 ? 'change' : 'change negative';
      }

      function updateAlerts(alerts) {
        const alertsContainer = document.getElementById('alertsContainer');
        let alertsHtml = '';

        if (alerts.trialExpiring && alerts.trialExpiring.length > 0) {
          alertsHtml += `
                    <div class="alert alert-warning">
                        <strong>Trial Expiring:</strong> ${alerts.trialExpiring.length} workspaces have trials expiring within 7 days.
                    </div>
                `;
        }

        if (alerts.failedPayments && alerts.failedPayments.length > 0) {
          alertsHtml += `
                    <div class="alert alert-danger">
                        <strong>Failed Payments:</strong> ${alerts.failedPayments.length} workspaces have failed payments.
                    </div>
                `;
        }

        alertsContainer.innerHTML = alertsHtml;
      }

      async function loadWorkspaces() {
        const search = document.getElementById('workspaceSearch').value;
        const status = document.getElementById('statusFilter').value;

        const params = new URLSearchParams();
        if (search) params.append('search', search);
        if (status) params.append('status', status);
        params.append('limit', '10');

        const response = await apiCall(`/admin/dashboard/workspaces?${params}`);
        if (response && response.success) {
          renderWorkspacesTable(response.data.workspaces);
        }
      }

      function renderWorkspacesTable(workspaces) {
        const container = document.getElementById('workspacesTable');

        if (workspaces.length === 0) {
          container.innerHTML =
            '<p class="text-center">No workspaces found.</p>';
          return;
        }

        let html = `
                <table class="table">
                    <thead>
                        <tr>
                            <th>Name</th>
                            <th>Owner</th>
                            <th>Status</th>
                            <th>Plan</th>
                            <th>Users</th>
                            <th>Actions</th>
                        </tr>
                    </thead>
                    <tbody>
            `;

        workspaces.forEach((workspace) => {
          const owner = workspace.ownerId
            ? `${workspace.ownerId.firstName} ${workspace.ownerId.lastName}`
            : 'Unknown';
          const plan = workspace.plan ? workspace.plan.name : 'No Plan';
          const userCount = workspace.stats ? workspace.stats.usersCount : 0;

          html += `
                    <tr>
                        <td><strong>${workspace.name}</strong></td>
                        <td>${owner}</td>
                        <td><span class="status ${workspace.subscriptionStatus}">${workspace.subscriptionStatus}</span></td>
                        <td>${plan}</td>
                        <td>${userCount}</td>
                        <td>
                            <div class="actions">
                                <button class="btn btn-primary btn-sm" onclick="viewWorkspace('${workspace._id}')">View</button>
                                <button class="btn btn-danger btn-sm" onclick="editSubscription('${workspace._id}')">Edit</button>
                            </div>
                        </td>
                    </tr>
                `;
        });

        html += '</tbody></table>';
        container.innerHTML = html;
      }

      async function loadInvitations() {
        const search = document.getElementById('invitationSearch').value;
        const status = document.getElementById('invitationStatusFilter').value;

        const params = new URLSearchParams();
        if (search) params.append('search', search);
        if (status) params.append('status', status);
        params.append('limit', '10');

        const response = await apiCall(
          `/admin/dashboard/invitations?${params}`
        );
        if (response && response.success) {
          renderInvitationsTable(response.data.invitations);
        }
      }

      function renderInvitationsTable(invitations) {
        const container = document.getElementById('invitationsTable');

        if (invitations.length === 0) {
          container.innerHTML =
            '<p class="text-center">No invitations found.</p>';
          return;
        }

        let html = `
                <table class="table">
                    <thead>
                        <tr>
                            <th>Email</th>
                            <th>Workspace</th>
                            <th>Role</th>
                            <th>Status</th>
                            <th>Expires</th>
                            <th>Actions</th>
                        </tr>
                    </thead>
                    <tbody>
            `;

        invitations.forEach((invitation) => {
          const workspace = invitation.workspaceId
            ? invitation.workspaceId.name
            : 'Unknown';
          const expires = formatDate(invitation.expiresAt);

          html += `
                    <tr>
                        <td>${invitation.email}</td>
                        <td>${workspace}</td>
                        <td>${invitation.role}</td>
                        <td><span class="status ${invitation.status}">${
            invitation.status
          }</span></td>
                        <td>${expires}</td>
                        <td>
                            <div class="actions">
                                ${
                                  invitation.status === 'active'
                                    ? `<button class="btn btn-danger btn-sm" onclick="cancelInvitation('${invitation._id}')">Cancel</button>`
                                    : '-'
                                }
                            </div>
                        </td>
                    </tr>
                `;
        });

        html += '</tbody></table>';
        container.innerHTML = html;
      }

      async function loadSystemHealth() {
        const response = await apiCall('/admin/dashboard/system-health');
        if (response && response.success) {
          renderSystemHealth(response.data);
        }
      }

      function renderSystemHealth(health) {
        const container = document.getElementById('systemHealth');

        const dbStatus = health.database.connected
          ? 'Connected'
          : 'Disconnected';
        const dbColor = health.database.connected ? 'green' : 'red';

        const uptime = Math.floor(health.application.uptime / 3600);
        const memory = Math.round(
          health.application.memory.heapUsed / 1024 / 1024
        );

        container.innerHTML = `
                <div style="margin-bottom: 1rem;">
                    <strong>Database:</strong> <span style="color: ${dbColor};">${dbStatus}</span>
                </div>
                <div style="margin-bottom: 1rem;">
                    <strong>Uptime:</strong> ${uptime} hours
                </div>
                <div style="margin-bottom: 1rem;">
                    <strong>Memory Usage:</strong> ${memory} MB
                </div>
                <div style="margin-bottom: 1rem;">
                    <strong>Environment:</strong> ${health.application.environment}
                </div>
                <div>
                    <strong>Node Version:</strong> ${health.application.nodeVersion}
                </div>
            `;
      }

      // Action functions
      function viewWorkspace(workspaceId) {
        // Implement workspace details view
        alert(`View workspace: ${workspaceId}`);
      }

      function editSubscription(workspaceId) {
        // Implement subscription editing
        alert(`Edit subscription for workspace: ${workspaceId}`);
      }

      async function cancelInvitation(invitationId) {
        if (!confirm('Are you sure you want to cancel this invitation?')) {
          return;
        }

        const reason = prompt('Cancellation reason:');
        if (!reason) return;

        const response = await apiCall(
          `/admin/dashboard/invitations/${invitationId}`,
          {
            method: 'DELETE',
            body: JSON.stringify({ reason }),
          }
        );

        if (response && response.success) {
          alert('Invitation canceled successfully');
          loadInvitations();
        }
      }

      function refreshWorkspaces() {
        loadWorkspaces();
      }

      function refreshInvitations() {
        loadInvitations();
      }

      // Event listeners
      document
        .getElementById('workspaceSearch')
        .addEventListener('input', debounce(loadWorkspaces, 500));
      document
        .getElementById('statusFilter')
        .addEventListener('change', loadWorkspaces);
      document
        .getElementById('invitationSearch')
        .addEventListener('input', debounce(loadInvitations, 500));
      document
        .getElementById('invitationStatusFilter')
        .addEventListener('change', loadInvitations);

      // Utility function for debouncing
      function debounce(func, wait) {
        let timeout;
        return function executedFunction(...args) {
          const later = () => {
            clearTimeout(timeout);
            func(...args);
          };
          clearTimeout(timeout);
          timeout = setTimeout(later, wait);
        };
      }

      // Authentication check
      function checkAuth() {
        if (!authToken) {
          const token = prompt('Please enter admin token:');
          if (token) {
            authToken = token;
            localStorage.setItem('adminToken', token);
          } else {
            showError('Admin authentication required');
            return false;
          }
        }
        return true;
      }

      // Initialize dashboard
      if (checkAuth()) {
        loadDashboard();

        // Auto-refresh every 5 minutes
        setInterval(loadDashboard, 5 * 60 * 1000);
      }
    </script>
  </body>
</html><|MERGE_RESOLUTION|>--- conflicted
+++ resolved
@@ -3,11 +3,7 @@
   <head>
     <meta charset="UTF-8" />
     <meta name="viewport" content="width=device-width, initial-scale=1.0" />
-<<<<<<< HEAD
-    <title>PharmaPilot Admin Dashboard</title>
-=======
     <title>PharmacyCopilot Admin Dashboard</title>
->>>>>>> 4d0ddee1
     <style>
       * {
         margin: 0;
@@ -275,11 +271,7 @@
   </head>
   <body>
     <div class="header">
-<<<<<<< HEAD
-      <h1>🏥 PharmaPilot Admin Dashboard</h1>
-=======
       <h1>🏥 PharmacyCopilot Admin Dashboard</h1>
->>>>>>> 4d0ddee1
       <p>Workspace Subscription & RBAC Management</p>
     </div>
 
